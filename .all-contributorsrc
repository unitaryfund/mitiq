{
  "files": [
    "README.md"
  ],
  "imageSize": 100,
  "commit": false,
  "contributors": [
    {
      "login": "Yash-10",
      "name": "Yash-10",
      "avatar_url": "https://avatars.githubusercontent.com/u/68844397?v=4",
      "profile": "https://github.com/Yash-10",
      "contributions": [
        "test",
        "code"
      ]
    },
    {
      "login": "LaurentAjdnik",
      "name": "Laurent AJDNIK",
      "avatar_url": "https://avatars.githubusercontent.com/u/83899250?v=4",
      "profile": "https://github.com/LaurentAjdnik",
      "contributions": [
        "doc"
      ]
    },
    {
      "login": "HaoTy",
      "name": "Tianyi Hao",
      "avatar_url": "https://avatars.githubusercontent.com/u/36152061?v=4",
      "profile": "https://github.com/HaoTy",
      "contributions": [
        "code",
        "bug"
      ]
    },
    {
      "login": "briancylui",
      "name": "Brian Lui",
      "avatar_url": "https://avatars.githubusercontent.com/u/18178086?v=4",
      "profile": "https://github.com/briancylui",
      "contributions": [
        "code",
        "bug"
      ]
    },
    {
      "login": "ckissane",
      "name": "Cole Kissane",
      "avatar_url": "https://avatars.githubusercontent.com/u/9607290?v=4",
      "profile": "https://github.com/ckissane",
      "contributions": [
        "code",
        "bug"
      ]
    },
    {
      "login": "mstechly",
      "name": "Michał Stęchły",
      "avatar_url": "https://avatars.githubusercontent.com/u/7314136?v=4",
      "profile": "http://www.mustythoughts.com",
      "contributions": [
        "code"
      ]
    },
    {
      "login": "marwahaha",
      "name": "Kunal Marwaha",
      "avatar_url": "https://avatars.githubusercontent.com/u/2541209?v=4",
      "profile": "http://kunalmarwaha.com",
      "contributions": [
        "doc"
      ]
    },
    {
      "login": "k-m-schultz",
      "name": "k-m-schultz",
      "avatar_url": "https://avatars.githubusercontent.com/u/15523976?v=4",
      "profile": "https://github.com/k-m-schultz",
      "contributions": [
        "example"
      ]
    },
    {
      "login": "BobinMathew",
      "name": "Bobin Mathew",
      "avatar_url": "https://avatars.githubusercontent.com/u/32351527?v=4",
      "profile": "http://www.linkedin.com/in/bobin-mathew",
      "contributions": [
        "doc"
      ]
    },
    {
      "login": "LogMoss",
      "name": "LogMoss",
      "avatar_url": "https://avatars.githubusercontent.com/u/61593765?v=4",
      "profile": "https://github.com/LogMoss",
      "contributions": [
        "doc",
        "bug"
      ]
    },
    {
      "login": "DSamuel1",
      "name": "DSamuel1",
      "avatar_url": "https://avatars.githubusercontent.com/u/40476737?v=4",
      "profile": "https://github.com/DSamuel1",
      "contributions": [
        "example",
        "code"
      ]
    },
    {
      "login": "sid1993",
      "name": "sid1993",
      "avatar_url": "https://avatars.githubusercontent.com/u/4842078?v=4",
      "profile": "https://github.com/sid1993",
      "contributions": [
        "code",
        "bug"
      ]
    },
    {
      "login": "yhindy",
      "name": "Yousef Hindy",
      "avatar_url": "https://avatars.githubusercontent.com/u/11757328?v=4",
      "profile": "https://github.com/yhindy",
      "contributions": [
        "code",
        "test",
        "doc"
      ]
    },
    {
      "login": "elmandouh",
      "name": "Mohamed El Mandouh",
      "avatar_url": "https://avatars.githubusercontent.com/u/73552047?v=4",
      "profile": "https://github.com/elmandouh",
      "contributions": [
        "code",
        "test",
        "doc"
      ]
    },
    {
      "login": "Aaron-Robertson",
      "name": "Aaron Robertson",
      "avatar_url": "https://avatars.githubusercontent.com/u/58564008?v=4",
      "profile": "https://github.com/Aaron-Robertson",
      "contributions": [
        "example",
        "test",
        "bug"
      ]
    },
    {
      "login": "paniash",
      "name": "Ashish Panigrahi",
      "avatar_url": "https://avatars.githubusercontent.com/u/59497618?v=4",
      "profile": "https://ashishpanigrahi.me",
      "contributions": [
        "doc"
      ]
    },
    {
      "login": "maxtremblay",
      "name": "Maxime Tremblay",
      "avatar_url": "https://avatars.githubusercontent.com/u/52462375?v=4",
      "profile": "https://github.com/maxtremblay",
      "contributions": [
        "code",
        "doc",
        "ideas"
      ]
    },
    {
      "login": "andre-a-alves",
      "name": "Andre",
      "avatar_url": "https://avatars.githubusercontent.com/u/20098360?v=4",
      "profile": "https://github.com/andre-a-alves",
      "contributions": [
        "doc",
        "test"
      ]
    },
    {
      "login": "purva-thakre",
      "name": "Purva Thakre",
      "avatar_url": "https://avatars.githubusercontent.com/u/66048318?v=4",
      "profile": "https://github.com/purva-thakre",
      "contributions": [
        "doc",
        "infra",
        "code",
        "ideas"
      ]
    },
    {
      "login": "karalekas",
      "name": "Peter Karalekas",
      "avatar_url": "https://avatars.githubusercontent.com/u/3578739?v=4",
      "profile": "http://karalekas.com",
      "contributions": [
        "maintenance",
        "code",
        "doc",
        "infra",
        "ideas"
      ]
    },
    {
      "login": "crazy4pi314",
      "name": "Sarah Kaiser",
      "avatar_url": "https://avatars.githubusercontent.com/u/6486256?v=4",
      "profile": "https://www.sckaiser.com",
      "contributions": [
        "maintenance",
        "code",
        "doc",
        "infra",
        "ideas"
      ]
    },
    {
      "login": "andreamari",
      "name": "Andrea Mari",
      "avatar_url": "https://avatars.githubusercontent.com/u/46054446?v=4",
      "profile": "https://sites.google.com/site/andreamari84/home",
      "contributions": [
        "maintenance",
        "code",
        "doc",
        "infra",
        "ideas"
      ]
    },
    {
      "login": "willzeng",
      "name": "Will Zeng",
      "avatar_url": "https://avatars.githubusercontent.com/u/5214594?v=4",
      "profile": "http://willzeng.com",
      "contributions": [
        "maintenance",
        "code",
        "doc",
        "infra",
        "ideas"
      ]
    },
    {
      "login": "nathanshammah",
      "name": "Nathan Shammah",
      "avatar_url": "https://avatars.githubusercontent.com/u/14573436?v=4",
      "profile": "https://www.nathanshammah.com",
      "contributions": [
        "maintenance",
        "code",
        "doc",
        "infra",
        "ideas"
      ]
    },
    {
      "login": "rmlarose",
      "name": "Ryan LaRose",
      "avatar_url": "https://avatars.githubusercontent.com/u/32416820?v=4",
      "profile": "http://ryanlarose.com",
      "contributions": [
        "maintenance",
        "code",
        "doc",
        "infra",
        "ideas"
      ]
    },
    {
      "login": "francespoblete",
      "name": "francespoblete",
      "avatar_url": "https://avatars.githubusercontent.com/u/65167390?v=4",
      "profile": "https://github.com/francespoblete",
      "contributions": [
        "design"
      ]
    },
    {
      "login": "Misty-W",
      "name": "Misty-W",
      "avatar_url": "https://avatars.githubusercontent.com/u/82074193?v=4",
      "profile": "https://github.com/Misty-W",
      "contributions": [
        "code",
        "example"
      ]
    },
    {
      "login": "AkashNarayanan",
      "name": "AkashNarayanan B",
      "avatar_url": "https://avatars.githubusercontent.com/u/83135130?v=4",
      "profile": "https://github.com/AkashNarayanan",
      "contributions": [
        "infra"
      ]
    },
    {
<<<<<<< HEAD
      "login": "vtomole",
      "name": "Victory Omole",
      "avatar_url": "https://avatars.githubusercontent.com/u/8405160?v=4",
      "profile": "http://vtomole.com",
=======
      "login": "L-P-B",
      "name": "L-P-B",
      "avatar_url": "https://avatars.githubusercontent.com/u/32333736?v=4",
      "profile": "https://github.com/L-P-B",
      "contributions": [
        "test",
        "code"
      ]
    },
    {
      "login": "Rahul-Mistri",
      "name": "Rahul Mistri",
      "avatar_url": "https://avatars.githubusercontent.com/u/52910775?v=4",
      "profile": "https://github.com/Rahul-Mistri",
>>>>>>> da923713
      "contributions": [
        "test",
        "code"
      ]
    }
  ],
  "contributorsPerLine": 7,
  "projectName": "mitiq",
  "projectOwner": "unitaryfund",
  "repoType": "github",
  "repoHost": "https://github.com",
  "skipCi": true
}<|MERGE_RESOLUTION|>--- conflicted
+++ resolved
@@ -302,32 +302,25 @@
       ]
     },
     {
-<<<<<<< HEAD
+      "login": "Rahul-Mistri",
+      "name": "Rahul Mistri",
+      "avatar_url": "https://avatars.githubusercontent.com/u/52910775?v=4",
+      "profile": "https://github.com/Rahul-Mistri",
+      "contributions": [
+        "test",
+        "code"
+      ]
+    },
+    {
       "login": "vtomole",
       "name": "Victory Omole",
       "avatar_url": "https://avatars.githubusercontent.com/u/8405160?v=4",
       "profile": "http://vtomole.com",
-=======
-      "login": "L-P-B",
-      "name": "L-P-B",
-      "avatar_url": "https://avatars.githubusercontent.com/u/32333736?v=4",
-      "profile": "https://github.com/L-P-B",
-      "contributions": [
-        "test",
-        "code"
-      ]
-    },
-    {
-      "login": "Rahul-Mistri",
-      "name": "Rahul Mistri",
-      "avatar_url": "https://avatars.githubusercontent.com/u/52910775?v=4",
-      "profile": "https://github.com/Rahul-Mistri",
->>>>>>> da923713
-      "contributions": [
-        "test",
-        "code"
-      ]
-    }
+      "contributions": [
+        "test",
+        "code"
+      ]
+    },
   ],
   "contributorsPerLine": 7,
   "projectName": "mitiq",

{
  "files": [
    "README.md"
  ],
  "imageSize": 100,
  "commit": false,
  "contributors": [
    {
      "login": "Yash-10",
      "name": "Yash-10",
      "avatar_url": "https://avatars.githubusercontent.com/u/68844397?v=4",
      "profile": "https://github.com/Yash-10",
      "contributions": [
        "test",
        "code"
      ]
    },
    {
      "login": "LaurentAjdnik",
      "name": "Laurent AJDNIK",
      "avatar_url": "https://avatars.githubusercontent.com/u/83899250?v=4",
      "profile": "https://github.com/LaurentAjdnik",
      "contributions": [
        "doc"
      ]
    },
    {
      "login": "HaoTy",
      "name": "Tianyi Hao",
      "avatar_url": "https://avatars.githubusercontent.com/u/36152061?v=4",
      "profile": "https://github.com/HaoTy",
      "contributions": [
        "code",
        "bug"
      ]
    },
    {
      "login": "briancylui",
      "name": "Brian Lui",
      "avatar_url": "https://avatars.githubusercontent.com/u/18178086?v=4",
      "profile": "https://github.com/briancylui",
      "contributions": [
        "code",
        "bug"
      ]
    },
    {
      "login": "ckissane",
      "name": "Cole Kissane",
      "avatar_url": "https://avatars.githubusercontent.com/u/9607290?v=4",
      "profile": "https://github.com/ckissane",
      "contributions": [
        "code",
        "bug"
      ]
    },
    {
      "login": "mstechly",
      "name": "Michał Stęchły",
      "avatar_url": "https://avatars.githubusercontent.com/u/7314136?v=4",
      "profile": "http://www.mustythoughts.com",
      "contributions": [
        "code"
      ]
    },
    {
      "login": "marwahaha",
      "name": "Kunal Marwaha",
      "avatar_url": "https://avatars.githubusercontent.com/u/2541209?v=4",
      "profile": "http://kunalmarwaha.com",
      "contributions": [
        "doc"
      ]
    },
    {
      "login": "k-m-schultz",
      "name": "k-m-schultz",
      "avatar_url": "https://avatars.githubusercontent.com/u/15523976?v=4",
      "profile": "https://github.com/k-m-schultz",
      "contributions": [
        "example"
      ]
    },
    {
      "login": "BobinMathew",
      "name": "Bobin Mathew",
      "avatar_url": "https://avatars.githubusercontent.com/u/32351527?v=4",
      "profile": "http://www.linkedin.com/in/bobin-mathew",
      "contributions": [
        "doc"
      ]
    },
    {
      "login": "LogMoss",
      "name": "LogMoss",
      "avatar_url": "https://avatars.githubusercontent.com/u/61593765?v=4",
      "profile": "https://github.com/LogMoss",
      "contributions": [
        "doc",
        "bug"
      ]
    },
    {
      "login": "DSamuel1",
      "name": "DSamuel1",
      "avatar_url": "https://avatars.githubusercontent.com/u/40476737?v=4",
      "profile": "https://github.com/DSamuel1",
      "contributions": [
        "example",
        "code"
      ]
    },
    {
      "login": "sid1993",
      "name": "sid1993",
      "avatar_url": "https://avatars.githubusercontent.com/u/4842078?v=4",
      "profile": "https://github.com/sid1993",
      "contributions": [
        "code",
        "bug"
      ]
    },
    {
      "login": "yhindy",
      "name": "Yousef Hindy",
      "avatar_url": "https://avatars.githubusercontent.com/u/11757328?v=4",
      "profile": "https://github.com/yhindy",
      "contributions": [
        "code",
        "test",
        "doc"
      ]
    },
    {
      "login": "elmandouh",
      "name": "Mohamed El Mandouh",
      "avatar_url": "https://avatars.githubusercontent.com/u/73552047?v=4",
      "profile": "https://github.com/elmandouh",
      "contributions": [
        "code",
        "test",
        "doc"
      ]
    },
    {
      "login": "Aaron-Robertson",
      "name": "Aaron Robertson",
      "avatar_url": "https://avatars.githubusercontent.com/u/58564008?v=4",
      "profile": "https://github.com/Aaron-Robertson",
      "contributions": [
        "example",
        "test",
        "bug"
      ]
    },
    {
      "login": "paniash",
      "name": "Ashish Panigrahi",
      "avatar_url": "https://avatars.githubusercontent.com/u/59497618?v=4",
      "profile": "https://ashishpanigrahi.me",
      "contributions": [
        "doc"
      ]
    },
    {
      "login": "maxtremblay",
      "name": "Maxime Tremblay",
      "avatar_url": "https://avatars.githubusercontent.com/u/52462375?v=4",
      "profile": "https://github.com/maxtremblay",
      "contributions": [
        "code",
        "doc",
        "ideas"
      ]
    },
    {
      "login": "andre-a-alves",
      "name": "Andre",
      "avatar_url": "https://avatars.githubusercontent.com/u/20098360?v=4",
      "profile": "https://github.com/andre-a-alves",
      "contributions": [
        "doc",
        "test"
      ]
    },
    {
      "login": "purva-thakre",
      "name": "Purva Thakre",
      "avatar_url": "https://avatars.githubusercontent.com/u/66048318?v=4",
      "profile": "https://github.com/purva-thakre",
      "contributions": [
        "doc",
        "infra",
        "code",
        "ideas"
      ]
    },
    {
      "login": "karalekas",
      "name": "Peter Karalekas",
      "avatar_url": "https://avatars.githubusercontent.com/u/3578739?v=4",
      "profile": "http://karalekas.com",
      "contributions": [
        "maintenance",
        "code",
        "doc",
        "infra",
        "ideas"
      ]
    },
    {
      "login": "crazy4pi314",
      "name": "Sarah Kaiser",
      "avatar_url": "https://avatars.githubusercontent.com/u/6486256?v=4",
      "profile": "https://www.sckaiser.com",
      "contributions": [
        "maintenance",
        "code",
        "doc",
        "infra",
        "ideas"
      ]
    },
    {
      "login": "andreamari",
      "name": "Andrea Mari",
      "avatar_url": "https://avatars.githubusercontent.com/u/46054446?v=4",
      "profile": "https://sites.google.com/site/andreamari84/home",
      "contributions": [
        "maintenance",
        "code",
        "doc",
        "infra",
        "ideas"
      ]
    },
    {
      "login": "willzeng",
      "name": "Will Zeng",
      "avatar_url": "https://avatars.githubusercontent.com/u/5214594?v=4",
      "profile": "http://willzeng.com",
      "contributions": [
        "maintenance",
        "code",
        "doc",
        "infra",
        "ideas"
      ]
    },
    {
      "login": "nathanshammah",
      "name": "Nathan Shammah",
      "avatar_url": "https://avatars.githubusercontent.com/u/14573436?v=4",
      "profile": "https://www.nathanshammah.com",
      "contributions": [
        "maintenance",
        "code",
        "doc",
        "infra",
        "ideas"
      ]
    },
    {
      "login": "rmlarose",
      "name": "Ryan LaRose",
      "avatar_url": "https://avatars.githubusercontent.com/u/32416820?v=4",
      "profile": "http://ryanlarose.com",
      "contributions": [
        "maintenance",
        "code",
        "doc",
        "infra",
        "ideas"
      ]
    },
    {
      "login": "francespoblete",
      "name": "francespoblete",
      "avatar_url": "https://avatars.githubusercontent.com/u/65167390?v=4",
      "profile": "https://github.com/francespoblete",
      "contributions": [
        "design"
      ]
    },
    {
      "login": "Misty-W",
      "name": "Misty-W",
      "avatar_url": "https://avatars.githubusercontent.com/u/82074193?v=4",
      "profile": "https://github.com/Misty-W",
      "contributions": [
        "code",
        "example"
      ]
    },
    {
      "login": "AkashNarayanan",
      "name": "AkashNarayanan B",
      "avatar_url": "https://avatars.githubusercontent.com/u/83135130?v=4",
      "profile": "https://github.com/AkashNarayanan",
      "contributions": [
        "infra"
      ]
    },
    {
<<<<<<< HEAD
      "login": "Rahul-Mistri",
      "name": "Rahul Mistri",
      "avatar_url": "https://avatars.githubusercontent.com/u/52910775?v=4",
      "profile": "https://github.com/Rahul-Mistri",
=======
      "login": "L-P-B",
      "name": "L-P-B",
      "avatar_url": "https://avatars.githubusercontent.com/u/32333736?v=4",
      "profile": "https://github.com/L-P-B",
>>>>>>> de55cd67
      "contributions": [
        "test",
        "code"
      ]
    }
  ],
  "contributorsPerLine": 7,
  "projectName": "mitiq",
  "projectOwner": "unitaryfund",
  "repoType": "github",
  "repoHost": "https://github.com",
  "skipCi": true
}<|MERGE_RESOLUTION|>--- conflicted
+++ resolved
@@ -302,17 +302,20 @@
       ]
     },
     {
-<<<<<<< HEAD
+      "login": "L-P-B",
+      "name": "L-P-B",
+      "avatar_url": "https://avatars.githubusercontent.com/u/32333736?v=4",
+      "profile": "https://github.com/L-P-B",
+      "contributions": [
+        "test",
+        "code"
+      ]
+    },
+    {
       "login": "Rahul-Mistri",
       "name": "Rahul Mistri",
       "avatar_url": "https://avatars.githubusercontent.com/u/52910775?v=4",
       "profile": "https://github.com/Rahul-Mistri",
-=======
-      "login": "L-P-B",
-      "name": "L-P-B",
-      "avatar_url": "https://avatars.githubusercontent.com/u/32333736?v=4",
-      "profile": "https://github.com/L-P-B",
->>>>>>> de55cd67
       "contributions": [
         "test",
         "code"

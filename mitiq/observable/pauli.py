# Copyright (C) 2021 Unitary Fund
#
# This program is free software: you can redistribute it and/or modify
# it under the terms of the GNU General Public License as published by
# the Free Software Foundation, either version 3 of the License, or
# (at your option) any later version.
#
# This program is distributed in the hope that it will be useful,
# but WITHOUT ANY WARRANTY; without even the implied warranty of
# MERCHANTABILITY or FITNESS FOR A PARTICULAR PURPOSE.  See the
# GNU General Public License for more details.
#
# You should have received a copy of the GNU General Public License
# along with this program.  If not, see <https://www.gnu.org/licenses/>.

from typing import Any, List, Optional, Sequence, Set

import numpy as np
import cirq

from mitiq._typing import QPROGRAM, MeasurementResult
from mitiq.interface import atomic_converter


class PauliString:
    _string_to_gate_map = {"I": cirq.I, "X": cirq.X, "Y": cirq.Y, "Z": cirq.Z}

    def __init__(
        self,
        *,
        spec: str,
        coeff: complex = 1.0,
        support: Optional[Sequence[int]] = None,
    ) -> None:
        """Initialize a PauliString.

        Args:
            spec: String specifier of the PauliString. Should only contain
                characters 'I', 'X', 'Y', and 'Z'.
            coeff: Coefficient of the PauliString.
            support: Qubits the ``spec`` acts on, if provided.

        Examples:
            >>> PauliString(spec="IXY")  # X(1)*Y(2)
            >>> PauliString(spec="ZZ", coeff=-0.5)  # -0.5*Z(0)*Z(1)
            >>> PauliString(spec="XZ", support=(10, 17))  # X(10)*Z(17)
        """
        if not set(spec).issubset(set(self._string_to_gate_map.keys())):
            raise ValueError(
                f"One or more invalid characters in spec {spec}. Valid "
                f"characters are 'I', 'X', 'Y', and 'Z', and the spec should "
                f"not contain any spaces."
            )
        if support is not None:
            if len(support) != len(spec):
                raise ValueError(
                    f"The spec has {len(spec)} Pauli's but the support has "
                    f"{len(support)} qubits. These numbers must be equal."
                )
        else:
            support = range(len(spec))

        self._pauli: cirq.PauliString[Any] = cirq.PauliString(
            coeff,
            (
                self._string_to_gate_map[s].on(cirq.LineQubit(i))
                for (i, s) in zip(support, spec)
            ),
        )

    def matrix(
        self,
        qubit_indices_to_include: Optional[List[int]] = None,
        dtype: type = np.complex128,
    ) -> np.ndarray:
        """Returns the (potentially very large) matrix of the PauliString."""
        qubits = (
            [cirq.LineQubit(x) for x in qubit_indices_to_include]
            if qubit_indices_to_include
            else self._pauli.qubits
        )
        return self._pauli.matrix(qubits=qubits).astype(dtype=dtype)

    def _basis_rotations(self) -> List[cirq.Operation]:
        """Returns the basis rotations needed to measure the PauliString."""
        return [
            op
            for op in self._pauli.to_z_basis_ops()
            if op.gate != cirq.SingleQubitCliffordGate.I
        ]

    def _qubits_to_measure(self) -> Set[cirq.Qid]:
        return set(self._pauli.qubits)

    @staticmethod
    @atomic_converter
    def _measure_in(
        circuit: cirq.Circuit, pauli: "PauliString"
    ) -> cirq.Circuit:
        # Transform circuit to canonical qubit layout.
        qubit_map = dict(
            zip(
                sorted(circuit.all_qubits()),
                cirq.LineQubit.range(len(circuit.all_qubits())),
            )
        )
        circuit = circuit.transform_qubits(lambda q: qubit_map[q])

        if not set(pauli._pauli).issubset(set(circuit.all_qubits())):
            raise ValueError(
                f"Qubit mismatch. The PauliString {pauli._pauli} acts on "
                f"qubits {[q for q in pauli._pauli.qubits]} but the circuit "
                f"has qubit indices "
                f"{sorted([q for q in circuit.all_qubits()])}."
            )

        measured = (
            circuit
            + pauli._basis_rotations()
            + cirq.measure(*sorted(pauli._qubits_to_measure()))
        )
<<<<<<< HEAD

        # Transform circuit back to original qubits.
        reverse_qubit_map = dict(zip(qubit_map.values(), qubit_map.keys()))
        return measured.transform_qubits(lambda q: reverse_qubit_map[q])

=======

        # Transform circuit back to original qubits.
        reverse_qubit_map = dict(zip(qubit_map.values(), qubit_map.keys()))
        return measured.transform_qubits(lambda q: reverse_qubit_map[q])

>>>>>>> 809c0ca5
    def measure_in(self, circuit: QPROGRAM) -> QPROGRAM:
        return self._measure_in(circuit, self)

    def can_be_measured_with(self, other: "PauliString") -> bool:
        """Returns True if the expectation value of the PauliString can be
        simultaneously estimated with `other` via single-qubit measurements.

        Args:
            other: The PauliString to check simultaneous measurement with.
        """
        overlap = set(self._pauli.qubits).intersection(
            set(other._pauli.qubits)
        )
        for qubit in overlap:
            if cirq.I in (self._pauli.get(qubit), other._pauli.get(qubit)):
                continue
            if self._pauli.get(qubit) != other._pauli.get(qubit):
                return False
        return True

    def weight(self) -> int:
        """Returns the weight of the PauliString, i.e., the number of
        non-identity terms in the PauliString.
        """
        return sum(gate != cirq.I for gate in self._pauli.values())

<<<<<<< HEAD
    def _expectation_from_measurements(self, measurements: MeasurementResult) -> float:
        bitstrings = np.array(measurements)[:, [q.x for q in self._pauli.qubits]]
        value = np.average([(-1) ** np.sum(bits) for bits in bitstrings])
        return self._pauli.coefficient * value
=======
    def __eq__(self, other: Any) -> bool:
        return self._pauli == other._pauli

    def __hash__(self) -> int:
        return self._pauli.__hash__()
>>>>>>> 809c0ca5

    def __str__(self) -> str:
        return str(self._pauli)

    def __repr__(self) -> str:
        return repr(self._pauli)<|MERGE_RESOLUTION|>--- conflicted
+++ resolved
@@ -119,19 +119,11 @@
             + pauli._basis_rotations()
             + cirq.measure(*sorted(pauli._qubits_to_measure()))
         )
-<<<<<<< HEAD
 
         # Transform circuit back to original qubits.
         reverse_qubit_map = dict(zip(qubit_map.values(), qubit_map.keys()))
         return measured.transform_qubits(lambda q: reverse_qubit_map[q])
 
-=======
-
-        # Transform circuit back to original qubits.
-        reverse_qubit_map = dict(zip(qubit_map.values(), qubit_map.keys()))
-        return measured.transform_qubits(lambda q: reverse_qubit_map[q])
-
->>>>>>> 809c0ca5
     def measure_in(self, circuit: QPROGRAM) -> QPROGRAM:
         return self._measure_in(circuit, self)
 
@@ -158,18 +150,16 @@
         """
         return sum(gate != cirq.I for gate in self._pauli.values())
 
-<<<<<<< HEAD
     def _expectation_from_measurements(self, measurements: MeasurementResult) -> float:
         bitstrings = np.array(measurements)[:, [q.x for q in self._pauli.qubits]]
         value = np.average([(-1) ** np.sum(bits) for bits in bitstrings])
         return self._pauli.coefficient * value
-=======
+
     def __eq__(self, other: Any) -> bool:
         return self._pauli == other._pauli
 
     def __hash__(self) -> int:
         return self._pauli.__hash__()
->>>>>>> 809c0ca5
 
     def __str__(self) -> str:
         return str(self._pauli)

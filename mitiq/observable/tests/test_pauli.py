# Copyright (C) Unitary Fund
#
# This source code is licensed under the GPL license (v3) found in the
# LICENSE file in the root directory of this source tree.

from collections import Counter

import cirq
import numpy as np
import pytest

from mitiq import MeasurementResult
from mitiq.interface import mitiq_pyquil, mitiq_qiskit
from mitiq.observable.pauli import PauliString, PauliStringCollection
from mitiq.utils import _equal

# Basis rotations to measure Pauli X and Y.
xrotation = cirq.SingleQubitCliffordGate.Y_nsqrt
yrotation = cirq.SingleQubitCliffordGate.X_sqrt

# Matrices.
imat = np.identity(2)
xmat = cirq.unitary(cirq.X)
zmat = cirq.unitary(cirq.Z)


def test_pauli_init():
    pauli = PauliString(spec="IZXYI", coeff=1.0)
    a, b, c = cirq.LineQubit.range(1, 4)
    assert pauli._pauli == cirq.PauliString(
        1.0, cirq.Z(a), cirq.X(b), cirq.Y(c)
    )
    assert str(pauli) == "Z(q(1))*X(q(2))*Y(q(3))"


def test_pauli_init_empty():
    pauli = PauliString()
    assert pauli.support() == set()
    assert pauli.weight() == 0
    assert np.allclose(pauli.matrix(), [[1]])


def test_pauli_init_with_support():
    support = (2, 37)
    pauli = PauliString(spec="XZ", support=support)

    assert pauli._pauli == cirq.PauliString(
        cirq.X(cirq.LineQubit(support[0])), cirq.Z(cirq.LineQubit(support[1]))
    )
    assert str(pauli) == f"X(q({support[0]}))*Z(q({support[1]}))"


def test_pauli_eq():
    assert PauliString(spec="Z") == PauliString(spec="Z")
    assert PauliString(spec="X") != PauliString(spec="Z")
    assert PauliString(spec="Z") != PauliString(spec="Z", coeff=-1.0)

    assert PauliString(spec="Z", support=(0,)) != PauliString(
        spec="Z", support=(1,)
    )
    assert PauliString(spec="IZ") == PauliString(spec="Z", support=(1,))
    assert PauliString(spec="XY") == PauliString(spec="YX", support=(1, 0))

    assert {PauliString(spec="Z"), PauliString(spec="Z")} == {
        PauliString(spec="Z")
    }


def test_matrix():
    assert np.allclose(PauliString(spec="X").matrix(), xmat)
    assert np.allclose(PauliString(spec="Z", coeff=-0.5).matrix(), -0.5 * zmat)
    assert np.allclose(PauliString(spec="ZZ").matrix(), np.kron(zmat, zmat))
    assert np.allclose(PauliString(spec="XZ").matrix(), np.kron(xmat, zmat))


def test_pauli_matrix_include_qubits():
    pauli = PauliString(spec="X")

    assert np.allclose(pauli.matrix(), xmat)
    assert np.allclose(
        pauli.matrix(qubit_indices_to_include=[0, 1]), np.kron(xmat, imat)
    )
    assert np.allclose(
        pauli.matrix(qubit_indices_to_include=[0, 1, 2]),
        np.kron(np.kron(xmat, imat), imat),
    )


@pytest.mark.parametrize("support", [range(3), range(1, 4)])
@pytest.mark.parametrize("circuit_type", ("cirq", "qiskit", "pyquil"))
def test_pauli_measure_in_circuit(support, circuit_type):
    pauli = PauliString(spec="XYZ", support=support, coeff=-0.5)

    names = ("0th", "1st", "2nd", "3rd", "4th", "5th")
    qreg = [cirq.NamedQubit(name) for name in names]
    base_circuit = cirq.Circuit(cirq.H.on_each(qreg))

    if circuit_type == "cirq":

        def convert(circ):
            return circ

    elif circuit_type == "qiskit":
        convert = mitiq_qiskit.to_qiskit
    elif circuit_type == "pyquil":
        convert = mitiq_pyquil.to_pyquil

    circuit = convert(base_circuit)
    measured = pauli.measure_in(circuit)

    qreg = [cirq.NamedQubit(name) for name in names]
    expected = cirq.Circuit(
        # Original circuit.
        base_circuit.all_operations(),
        # Basis rotations.
        xrotation.on(qreg[support[0]]),
        yrotation.on(qreg[support[1]]),
        # Measurements.
        cirq.measure(*[qreg[s] for s in support]),
    )
    if circuit_type == "cirq":
        assert _equal(measured, expected, require_qubit_equality=True)
    else:
        expected = convert(expected)
        if circuit_type == "pyquil":  # Special case with basis rotation order.
            assert set(measured) == set(expected)
        else:
            assert measured == expected


def test_pauli_measure_in_bad_qubits_error():
    n = 5
    pauli = PauliString(spec="X" * n)
    circuit = cirq.Circuit(cirq.H.on_each(cirq.LineQubit.range(n - 1)))

    with pytest.raises(ValueError, match="Qubit mismatch."):
        pauli.measure_in(circuit)


<<<<<<< HEAD
def test_pauli_measure_in_multi_measurements_per_qubit():
    n = 4
    pauli = PauliString(spec="Z" * n)
    circuit = cirq.Circuit(cirq.H.on_each(cirq.LineQubit.range(n)))
    # add a measurement to qubit 0 and 1
    circuit = circuit + cirq.measure(cirq.LineQubit(0), cirq.LineQubit(1))
    with pytest.raises(ValueError, match="More than one measaurement"):
=======
def test_pauli_measure_in_multi__measurement_per_qubit():
    n = 4
    pauli = PauliString(spec="Z" * n)
    circuit = cirq.Circuit(cirq.H.on_each(cirq.LineQubit.range(n)))

    # add a measurement to qubit 0 and 1
    circuit = circuit + cirq.measure(cirq.LineQubit(0), cirq.LineQubit(1))
    with pytest.raises(ValueError, match="More than one measurement"):
>>>>>>> da77ec0a
        pauli.measure_in(circuit)


def test_can_be_measured_with_single_qubit():
    pauli = PauliString(spec="Z")

    assert pauli.can_be_measured_with(PauliString(spec="I"))
    assert not pauli.can_be_measured_with(PauliString(spec="X"))
    assert not pauli.can_be_measured_with(PauliString(spec="Y"))
    assert pauli.can_be_measured_with(PauliString(spec="Z", coeff=-0.5))
    assert pauli.can_be_measured_with(pauli)


def test_can_be_measured_with_two_qubits():
    pauli = PauliString(spec="ZX")

    assert pauli.can_be_measured_with(PauliString(spec="Z"))
    assert pauli.can_be_measured_with(PauliString(spec="X", support=(1,)))
    assert not pauli.can_be_measured_with(PauliString(spec="X"))
    assert not pauli.can_be_measured_with(PauliString(spec="Y", coeff=-1.0))

    assert pauli.can_be_measured_with(PauliString(spec="ZX", coeff=0.5))
    assert not pauli.can_be_measured_with(PauliString(spec="ZZ"))


def test_can_be_measured_with_non_overlapping_paulis():
    pauli = PauliString(spec="ZX")

    assert pauli.can_be_measured_with(PauliString(spec="IIZI"))
    assert pauli.can_be_measured_with(PauliString(spec="IIIX"))
    assert pauli.can_be_measured_with(PauliString(spec="IIYZ"))


def test_weight():
    assert PauliString(spec="I").weight() == 0
    assert PauliString(spec="Z").weight() == 1

    n = 4
    assert PauliString(spec="X" * n).weight() == n
    assert PauliString(spec="IX" * n).weight() == n
    assert PauliString(spec="ZX" * n).weight() == 2 * n


def test_multiplication():
    Pauli = PauliString
    assert 2 * Pauli("X") == Pauli("X", coeff=2)
    assert Pauli("X") * 2 == Pauli("X", coeff=2)
    assert Pauli("X") * Pauli("I") == Pauli("X")
    assert Pauli("X") * Pauli("Y") == Pauli("Z", coeff=1j)
    assert Pauli("X") * Pauli("Y", support=(1,)) == Pauli("XY")
    assert Pauli("ZI", coeff=2) * Pauli("IZ", coeff=3) == Pauli("ZZ", coeff=6)

    zz_mult = Pauli("ZI") * Pauli("IZ")
    zz_expected = Pauli("ZZ")
    assert zz_mult.support() == zz_expected.support()
    assert np.allclose(zz_mult.matrix(), zz_expected.matrix())
    assert str(zz_mult) == str(zz_expected)
    assert zz_mult.weight() == zz_expected.weight()


# Note: For testing `PauliString._expectation_from_measurements`, it makes no
# difference whether the Pauli is X, Y, or Z. This is because we assume
# measurements are obtained by single-qubit basis rotations. So it only matters
# whether the Pauli is I (identity) or X, Y, Z (not identity). We just use Z
# for "not identity" below.


@pytest.mark.parametrize("seed", range(5))
@pytest.mark.parametrize("nqubits", [1, 2, 5])
def test_expectation_from_measurements_identity(seed, nqubits):
    """For P = cI, asserts ⟨P⟩ = c."""
    rng = np.random.RandomState(seed)
    coeff = rng.random()
    pauli = PauliString(spec="I", coeff=coeff)

    measurements = MeasurementResult(
        rng.randint(low=0, high=1 + 1, size=(100, nqubits)).tolist()
    )
    assert np.isclose(
        pauli._expectation_from_measurements(measurements),
        coeff,
    )


def test_expectation_from_measurements_two_qubits():
    measurements = MeasurementResult([[0, 1] * 1_000])

    z0 = PauliString(spec="Z", support=(0,))
    assert np.isclose(
        z0._expectation_from_measurements(measurements),
        1.0,
    )
    zi = PauliString(spec="ZI")
    assert np.isclose(
        zi._expectation_from_measurements(measurements),
        1.0,
    )

    z1 = PauliString(spec="Z", support=(1,))
    assert np.isclose(
        z1._expectation_from_measurements(measurements),
        -1.0,
    )
    iz = PauliString(spec="IZ")
    assert np.isclose(
        iz._expectation_from_measurements(measurements),
        -1.0,
    )

    zz = PauliString(spec="ZZ")
    assert np.isclose(
        zz._expectation_from_measurements(measurements),
        -1.0,
    )


def test_pstringcollection():
    x = PauliString(spec="X")
    iz = PauliString(spec="IZ")
    xz = PauliString(spec="XZ")
    xzixx = PauliString(spec="XZIXX")
    pauli_collection = PauliStringCollection(x, iz, xz, xzixx)

    assert pauli_collection.elements == [x, iz, xz, xzixx]
    assert pauli_collection.elements_by_weight == {
        1: Counter((x, iz)),
        2: Counter((xz,)),
        4: Counter((xzixx,)),
    }
    assert pauli_collection.min_weight() == 1
    assert pauli_collection.max_weight() == 4
    assert pauli_collection.support() == {0, 1, 3, 4}
    assert len(pauli_collection) == 4


def test_pstring_collection_empty():
    pauli_collection = PauliStringCollection()

    assert pauli_collection.elements == []
    assert pauli_collection.elements_by_weight == {}
    assert pauli_collection.min_weight() == 0
    assert pauli_collection.support() == set()
    assert len(pauli_collection) == 0


def test_pstring_collection_str():
    x = PauliString(spec="X")
    iz = PauliString(spec="IZ")
    pcol = PauliStringCollection(x, iz)
    assert str(pcol) == "X(q(0)) + Z(q(1))"

    xz = PauliString(spec="XZ", coeff=-2.4)
    pcol.add(xz)
    assert str(pcol) == "X(q(0)) + Z(q(1)) + (-2.4+0j)*X(q(0))*Z(q(1))"


def test_pstring_collection_add():
    pcol = PauliStringCollection()

    a = PauliString(spec="ZZ")
    assert pcol.can_add(a)
    pcol.add(a)
    assert pcol.elements == [a]

    b = PauliString(spec="ZIXZ")
    assert pcol.can_add(b)
    pcol.add(b)
    assert pcol.elements == [a, b]

    assert pcol.can_add(a)
    pcol.add(a)
    assert pcol.elements == [a, a, b]

    c = PauliString(spec="YY")
    assert not pcol.can_add(c)
    with pytest.raises(ValueError, match="Cannot add PauliString"):
        pcol.add(c)


def test_pstring_collection_len():
    x = PauliString(spec="X", support=(0,))
    y = PauliString(spec="Y", support=(1,))
    z = PauliString(spec="Z", support=(2,))
    assert len(PauliStringCollection(x, y, z)) == 3
    assert len(PauliStringCollection(x, x, x)) == 3
    assert len(PauliStringCollection(x, y)) == 2
    assert len(PauliStringCollection(x)) == 1
    assert len(PauliStringCollection()) == 0


def test_pstring_collection_eq():
    x = PauliString(spec="X")
    z = PauliString(spec="IZ")
    xz = PauliString(spec="XZ")
    xzz = PauliString(spec="IIIXZZ")

    assert PauliStringCollection(x, xzz) == PauliStringCollection(xzz, x)
    assert PauliStringCollection(x, z) != PauliStringCollection(x, xz)
    assert PauliStringCollection(x, z, xz) == PauliStringCollection(z, xz, x)
    assert PauliStringCollection() == PauliStringCollection()


def test_pstringcollection_expectation_from_measurements():
    measurements = MeasurementResult([[0, 0], [0, 0], [0, 1], [0, 1]])
    pset = PauliStringCollection(
        PauliString(spec="ZI", coeff=-2.0), PauliString(spec="IZ", coeff=5.0)
    )
    assert np.isclose(pset._expectation_from_measurements(measurements), -2.0)

    measurements = MeasurementResult([[1, 0], [1, 0], [0, 1], [0, 1]])
    pset = PauliStringCollection(
        PauliString(spec="ZI", coeff=-2.0), PauliString(spec="IZ", coeff=5.0)
    )
    assert np.isclose(pset._expectation_from_measurements(measurements), 0.0)


def test_pstringcollection_expectation_from_measurements_qubit_indices():
    measurements = MeasurementResult(
        [[0, 0], [0, 0], [0, 1], [0, 1]], qubit_indices=(1, 5)
    )
    pset = PauliStringCollection(
        PauliString(spec="Z", coeff=-2.0, support=(1,))
    )
    assert np.isclose(pset._expectation_from_measurements(measurements), -2.0)

    pset = PauliStringCollection(
        PauliString(spec="Z", coeff=-2.0, support=(5,))
    )
    assert np.isclose(pset._expectation_from_measurements(measurements), 0.0)


def test_spec():
    assert PauliString(spec="XIZYII").spec == "XZY"


def test_with_coeff():
    assert PauliString(spec="X").with_coeff(2).coeff == 2<|MERGE_RESOLUTION|>--- conflicted
+++ resolved
@@ -137,15 +137,6 @@
         pauli.measure_in(circuit)
 
 
-<<<<<<< HEAD
-def test_pauli_measure_in_multi_measurements_per_qubit():
-    n = 4
-    pauli = PauliString(spec="Z" * n)
-    circuit = cirq.Circuit(cirq.H.on_each(cirq.LineQubit.range(n)))
-    # add a measurement to qubit 0 and 1
-    circuit = circuit + cirq.measure(cirq.LineQubit(0), cirq.LineQubit(1))
-    with pytest.raises(ValueError, match="More than one measaurement"):
-=======
 def test_pauli_measure_in_multi__measurement_per_qubit():
     n = 4
     pauli = PauliString(spec="Z" * n)
@@ -154,7 +145,6 @@
     # add a measurement to qubit 0 and 1
     circuit = circuit + cirq.measure(cirq.LineQubit(0), cirq.LineQubit(1))
     with pytest.raises(ValueError, match="More than one measurement"):
->>>>>>> da77ec0a
         pauli.measure_in(circuit)
 
 

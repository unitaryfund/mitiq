# Copyright (C) Unitary Fund
#
# This source code is licensed under the GPL license (v3) found in the
# LICENSE file in the root directory of this source tree.

"""Functions for creating mirror circuits as defined in
:cite:`Proctor_2021_NatPhys` for benchmarking quantum computers
(with error mitigation)."""

from typing import List, Optional, Tuple

import cirq
import networkx as nx
from cirq.experiments.qubit_characterizations import _single_qubit_cliffords
from numpy import random

from mitiq import QPROGRAM, Bitstring
from mitiq.interface import convert_from_mitiq

single_q_cliffords = _single_qubit_cliffords()
cliffords = single_q_cliffords.c1_in_xy
paulis = [cirq.X, cirq.Y, cirq.Z, cirq.I]


def random_paulis(
    connectivity_graph: nx.Graph, random_state: random.RandomState
) -> cirq.Circuit:
    """Returns a circuit with randomly selected Pauli gates on each qubit.

    Args:
        connectivity_graph: Connectivity graph of device to run circuit on.
        random_state: Random state to select Paulis I, X, Y, Z uniformly at
            random.
    """
    return cirq.Circuit(
        paulis[random_state.randint(len(paulis))](cirq.LineQubit(x))
        for x in connectivity_graph.nodes
    )


def edge_grab(
    two_qubit_gate_prob: float,
    connectivity_graph: nx.Graph,
    random_state: random.RandomState,
) -> nx.Graph:
    """
    Args:
        two_qubit_gate_prob: Probability of an edge being chosen
            from the set of candidate edges.
        connectivity_graph: The connectivity graph for the backend
            on which the circuit will be run.
        random_state: Random state to select edges (uniformly at random).

    Returns:
        Returns a set of edges for which two qubit gates are to be
        applied given a two qubit gate density and the connectivity graph
        that must be satisfied.
    """
    connectivity_graph = connectivity_graph.copy()
    candidate_edges = nx.Graph()

    final_edges = nx.Graph()
    final_edges.add_nodes_from(connectivity_graph)

    while connectivity_graph.edges:
        num = random_state.randint(connectivity_graph.size())
        edges = list(connectivity_graph.edges)
        curr_edge = edges[num]
        candidate_edges.add_edge(*curr_edge)
        connectivity_graph.remove_nodes_from(curr_edge)

    for edge in candidate_edges.edges:
        if random_state.uniform(0.0, 1.0) < two_qubit_gate_prob:
            final_edges.add_edge(*edge)
    return final_edges


def random_cliffords(
    connectivity_graph: nx.Graph,
    random_state: random.RandomState,
    two_qubit_gate: cirq.Gate = cirq.CNOT,
) -> cirq.Circuit:
    """
    Args:
        connectivity_graph: A graph with the edges for which the
            two-qubit Clifford gate is to be applied.
        random_state: Random state to choose Cliffords (uniformly at random).
        two_qubit_gate: Two-qubit gate to use.

    Returns:
        A circuit with a two-qubit Clifford gate applied to each edge in
        edges, and a random single-qubit Clifford gate applied to every
        other qubit.
    """
    gates = [
        two_qubit_gate.on(cirq.LineQubit(a), cirq.LineQubit(b))
        for a, b in list(connectivity_graph.edges)
    ]
    qubits = nx.Graph()
    qubits.add_nodes_from(nx.isolates(connectivity_graph))
    gates.extend(
        list(random_single_cliffords(qubits, random_state).all_operations())
    )
    return cirq.Circuit(gates)


def random_single_cliffords(
    connectivity_graph: nx.Graph, random_state: random.RandomState
) -> cirq.Circuit:
    """
    Args:
        connectivity_graph: A graph with each node representing a qubit for
            which a random single-qubit Clifford gate is to be applied.
        random_state: Random state to choose Cliffords (uniformly at random).

    Returns:
        A circuit with a random single-qubit Clifford gate applied on each
        given qubit.
    """
    gates: List[cirq.Operation] = []
    for qubit in connectivity_graph.nodes:
        num = random_state.randint(len(cliffords))
        for clifford_gate in cliffords[num]:
            gates.append(clifford_gate(cirq.LineQubit(qubit)))
    return cirq.Circuit(gates)


def generate_mirror_circuit(
    nlayers: int,
    two_qubit_gate_prob: float,
    connectivity_graph: nx.Graph,
    two_qubit_gate_name: str = "CNOT",
    seed: Optional[int] = None,
    return_type: Optional[str] = None,
) -> Tuple[QPROGRAM, Bitstring]:
    """
    Args:
        nlayers: The number of random Clifford layers to be generated.
        two_qubit_gate_prob: Probability of a two-qubit gate being applied.
        connectivity_graph: The connectivity graph of the backend
            on which the mirror circuit will be run. This is used
            to make sure 2-qubit gates are only applied to connected qubits.
        two_qubit_gate_name: Name of two-qubit gate to use. Options are "CNOT"
            and "CZ".
        seed: Seed for generating randomized mirror circuit.
        return_type: String which specifies the type of the
            returned circuit. See the keys of ``mitiq.SUPPORTED_PROGRAM_TYPES``
            for options. If ``None``, the returned circuit is a
            ``cirq.Circuit``.

    Returns:
<<<<<<< HEAD
        A randomized mirror circuit and correct bitstring.
=======
        A randomized mirror circuit and the bitstring corresponding
        to a noise free result.
>>>>>>> 2ff81344
    """
    if not 0 <= two_qubit_gate_prob <= 1:
        raise ValueError("two_qubit_gate_prob must be between 0 and 1")

    supported_two_qubit_gates = {"CZ": cirq.CZ, "CNOT": cirq.CNOT}
    if two_qubit_gate_name not in supported_two_qubit_gates.keys():
        raise ValueError(
            f"Supported two-qubit gate names are "
            f"{tuple(supported_two_qubit_gates.keys())} but "
            f"{two_qubit_gate_name} was provided for `two_qubit_gate_name`."
        )
    two_qubit_gate = supported_two_qubit_gates[two_qubit_gate_name]

    random_state = random.RandomState(seed)

    single_qubit_cliffords = random_single_cliffords(
        connectivity_graph, random_state=random_state
    )

    forward_circuit = cirq.Circuit()

    quasi_inversion_circuit = cirq.Circuit()
    quasi_inverse_gates = []

    for _ in range(nlayers):
        forward_circuit.append(random_paulis(connectivity_graph, random_state))

        selected_edges = edge_grab(
            two_qubit_gate_prob, connectivity_graph, random_state
        )
        circ = random_cliffords(selected_edges, random_state, two_qubit_gate)
        forward_circuit.append(circ)

        quasi_inverse_gates.append(
            random_paulis(connectivity_graph, random_state)
        )
        quasi_inverse_gates.append(cirq.inverse(circ))

    quasi_inversion_circuit.append(
        gate for gate in reversed(quasi_inverse_gates)
    )

    rand_paulis = cirq.Circuit(random_paulis(connectivity_graph, random_state))
    circuit = (
        single_qubit_cliffords
        + forward_circuit
        + rand_paulis
        + quasi_inversion_circuit
        + cirq.inverse(single_qubit_cliffords)
    )

    # Compute the bitstring this circuit should sample.
    res = cirq.Simulator().run(
        circuit + cirq.measure(*sorted(circuit.all_qubits()))
    )
    bitstring = list(res.measurements.values())[0][0].tolist()

    return_type = "cirq" if not return_type else return_type
    return convert_from_mitiq(circuit, return_type), bitstring<|MERGE_RESOLUTION|>--- conflicted
+++ resolved
@@ -149,12 +149,8 @@
             ``cirq.Circuit``.
 
     Returns:
-<<<<<<< HEAD
-        A randomized mirror circuit and correct bitstring.
-=======
         A randomized mirror circuit and the bitstring corresponding
         to a noise free result.
->>>>>>> 2ff81344
     """
     if not 0 <= two_qubit_gate_prob <= 1:
         raise ValueError("two_qubit_gate_prob must be between 0 and 1")

--- conflicted
+++ resolved
@@ -960,19 +960,8 @@
         circ,
         inverse(circ),
         circ,
-<<<<<<< HEAD
         inverse(circ)[0],
         circ[-1],
-=======
-        inverse(
-            Circuit(
-                [ops.T.on(qreg[2])],
-                [ops.TOFFOLI.on(*qreg)],
-            )
-        ),
-        [ops.T.on(qreg[2])],
-        [ops.TOFFOLI.on(*qreg)],
->>>>>>> 3e5bdb76
         meas,
     )
     assert _equal(folded, correct)

--- conflicted
+++ resolved
@@ -12,18 +12,9 @@
 from cirq import Moment, inverse
 
 from mitiq import QPROGRAM
-<<<<<<< HEAD
-from mitiq.zne.scaling.folding import _check_foldable
 from mitiq.interface import accept_qprogram_and_validate
-from mitiq.utils import (
-    _append_measurements,
-    _pop_measurements,
-)
-=======
-from mitiq.interface import noise_scaling_converter
 from mitiq.utils import _append_measurements, _pop_measurements
 from mitiq.zne.scaling.folding import _check_foldable
->>>>>>> 891684b2
 
 
 @accept_qprogram_and_validate

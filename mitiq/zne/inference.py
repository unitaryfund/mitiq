--- conflicted
+++ resolved
@@ -894,11 +894,7 @@
         # with order equal to the number of data points minus 1.
         order = len(scale_factors) - 1
         return PolyFactory.extrapolate(
-<<<<<<< HEAD
             scale_factors, exp_values, order, full_output
-=======
-            scale_factors, exp_values, order, full_output,
->>>>>>> 79c5a9e8
         )
 
     def reduce(self) -> float:
@@ -990,11 +986,7 @@
         """
         # Linear extrapolation is equivalent to a polynomial fit with order=1
         return PolyFactory.extrapolate(
-<<<<<<< HEAD
             scale_factors, exp_values, 1, full_output
-=======
-            scale_factors, exp_values, 1, full_output,
->>>>>>> 79c5a9e8
         )
 
     def reduce(self) -> float:

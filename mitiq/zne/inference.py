# Copyright (C) 2020 Unitary Fund
#
# This program is free software: you can redistribute it and/or modify
# it under the terms of the GNU General Public License as published by
# the Free Software Foundation, either version 3 of the License, or
# (at your option) any later version.
#
# This program is distributed in the hope that it will be useful,
# but WITHOUT ANY WARRANTY; without even the implied warranty of
# MERCHANTABILITY or FITNESS FOR A PARTICULAR PURPOSE.  See the
# GNU General Public License for more details.
#
# You should have received a copy of the GNU General Public License
# along with this program.  If not, see <https://www.gnu.org/licenses/>.

"""Classes corresponding to different zero-noise extrapolation methods."""
from abc import ABC, abstractmethod
from copy import deepcopy
from collections.abc import Sequence, Iterable
from typing import (
    Any,
    Callable,
    Dict,
    List,
    Optional,
    Tuple,
    Union,
    cast
)
import warnings

from matplotlib.figure import Figure
import matplotlib.pyplot as plt
import numpy as np
from numpy.lib.polynomial import RankWarning
from scipy.optimize import curve_fit, OptimizeWarning

from mitiq import QPROGRAM
from mitiq.collector import Collector


ExtrapolationResult = Union[
    float,  # The zero-noise value.
    Tuple[
        float,  # The zero-noise value.
        Optional[float],  # The (estimated) error on the zero-noise value.
        List[float],  # Optimal parameters found during fitting.
        Optional[np.ndarray],  # Covariance of fitting parameters.
        Callable[[float], float],  # Function that was fit.
    ],
]


class ExtrapolationError(Exception):
    """Error raised by :class:`.Factory` objects when
    the extrapolation fit fails.
    """

    pass


_EXTR_ERR = (
    "The extrapolation fit failed to converge."
    " The problem may be solved by switching to a more stable"
    " extrapolation model such as `LinearFactory`."
)


class ExtrapolationWarning(Warning):
    """Warning raised by :class:`.Factory` objects when
    the extrapolation fit is ill-conditioned.
    """

    pass


_EXTR_WARN = (
    "The extrapolation fit may be ill-conditioned."
    " Likely, more data points are necessary to fit the parameters"
    " of the model."
)

DATA_MISSING_ERR = (
    "Data is either ill-defined or not enough to evaluate the required"
    " information. Please make sure that the 'run' and 'reduce' methods"
    " have been called and that enough expectation values have been measured."
)


class ConvergenceWarning(Warning):
    """Warning raised by :class:`.Factory` objects when
    their `run_classical` method fails to converge.
    """

    pass


def mitiq_curve_fit(
    ansatz: Callable[..., float],
    scale_factors: Sequence[float],
    exp_values: Sequence[float],
    init_params: Optional[List[float]] = None,
) -> Tuple[List[float], np.ndarray]:
    """Fits the ansatz to the (scale factor, expectation value) data using
    ``scipy.optimize.curve_fit``, returning the optimal parameters and
    covariance matrix of the parameters.

    Args:
        ansatz: The model function used for zero-noise extrapolation. The first
            argument is the noise scale variable, the remaining arguments are
            the parameters to fit.
        scale_factors: The array of noise scale factors.
        exp_values: The array of expectation values.
        init_params: Initial guess for the parameters. If None, the initial
            values are set to 1.

    Returns:
        The array of optimal parameters and the covariance matrix of the
        parameters. If the fit is ill-conditioned, the covariance matrix may
        contain np.inf elements.

    Raises:
        ExtrapolationError: If the extrapolation fit fails.
        ExtrapolationWarning: If the extrapolation fit is ill-conditioned.
    """
    try:
        with warnings.catch_warnings(record=True) as warn_list:
            opt_params, params_cov = curve_fit(
                ansatz, scale_factors, exp_values, p0=init_params
            )
        for warn in warn_list:
            # replace OptimizeWarning with ExtrapolationWarning
            if warn.category is OptimizeWarning:
                warn.category = ExtrapolationWarning
                warn.message = _EXTR_WARN  # type: ignore
            # re-raise all warnings
            warnings.warn_explicit(
                warn.message, warn.category, warn.filename, warn.lineno
            )
    except RuntimeError:
        raise ExtrapolationError(_EXTR_ERR) from None
    return list(opt_params), params_cov


def mitiq_polyfit(
    scale_factors: Sequence[float],
    exp_values: Sequence[float],
    deg: int,
    weights: Optional[Sequence[float]] = None,
) -> Tuple[List[float], Optional[np.ndarray]]:
    """Fits the ansatz to the (scale factor, expectation value) data using
    ``numpy.polyfit``, returning the optimal parameters and covariance matrix
    of the parameters.

    Args:
        scale_factors: The array of noise scale factors.
        exp_values: The array of expectation values.
        deg: The degree of the polynomial fit.
        weights: Optional array of weights for each sampled point.
            This is used to make a weighted least squares fit.

    Returns:
        The optimal parameters and covariance matrix of the parameters.
        If there is not enough data to estimate the covariance matrix, it is
        returned as None.

    Raises:
        ExtrapolationWarning: If the extrapolation fit is ill-conditioned.
    """

    with warnings.catch_warnings(record=True) as warn_list:
        try:
            opt_params, params_cov = np.polyfit(
                scale_factors, exp_values, deg, w=weights, cov=True
            )
        except (ValueError, np.linalg.LinAlgError):
            opt_params = np.polyfit(scale_factors, exp_values, deg, w=weights)
            params_cov = None

    for warn in warn_list:
        # replace RankWarning with ExtrapolationWarning
        if warn.category is RankWarning:
            warn.category = ExtrapolationWarning
            warn.message = _EXTR_WARN  # type: ignore
        # re-raise all warnings
        warnings.warn_explicit(
            warn.message, warn.category, warn.filename, warn.lineno
        )
    return list(opt_params), params_cov


class Factory(ABC):
    """Abstract base class which performs the classical parts of zero-noise
    extrapolation. This minimally includes:

        * scaling circuits,
        * sending jobs to execute,
        * collecting the results,
        * fitting the collected data,
        * Extrapolating to the zero-noise limit.

    If all scale factors are set a priori, the jobs can be batched. This is
    handled by a BatchedFactory.

    If the next scale factor depends on the previous history of results,
    jobs are run sequentially. This is handled by an AdaptiveFactory.
    """

    def __init__(self) -> None:
        self._instack: List[Dict[str, float]] = []
        self._outstack: List[float] = []
        self._opt_params: Optional[List[float]] = None
        self._params_cov: Optional[np.ndarray] = None
        self._zne_limit: Optional[float] = None
        self._zne_error: Optional[float] = None
        self._zne_curve: Optional[Callable[[float], float]] = None
        self._already_reduced = False
        self._options: Dict[str, Optional[float]] = {}

    def get_scale_factors(self) -> np.ndarray:
        """Returns the scale factors at which the factory has computed
        expectation values.
        """
        return np.array(
            [params.get("scale_factor") for params in self._instack]
        )

    def get_expectation_values(self) -> np.ndarray:
        """Returns the expectation values computed by the factory."""
        return np.array(self._outstack)

    def get_optimal_parameters(self) -> np.ndarray:
        """Returns the optimal model parameters produced by the extrapolation
        fit.
        """
        if self._opt_params is None:
            raise ValueError(DATA_MISSING_ERR)
        return np.array(self._opt_params)

    def get_parameters_covariance(self) -> np.ndarray:
        """Returns the covariance matrix of the model parameters produced by
        the extrapolation fit.
        """
        if self._params_cov is None:
            raise ValueError(DATA_MISSING_ERR)
        return np.array(self._params_cov)

    def get_zero_noise_limit(self) -> Optional[float]:
        """Returns the last evaluation of the zero-noise limit
        computed by the factory. To re-evaluate
        its value, the method 'reduce' should be called first.
        """
        if self._zne_limit is None:
            raise ValueError(DATA_MISSING_ERR)
        return self._zne_limit

    def get_zero_noise_limit_error(self) -> float:
        """Returns the extrapolation error representing the uncertainty
        affecting the zero-noise limit. It is deduced by error propagation
        from the covariance matrix associated to the fit parameters.

        Note: this quantity is only related to the ability of the model
            to fit the measured data. Therefore, it may underestimate the
            actual error existing between the zero-noise limit and the
            true ideal expectation value.
        """
        if self._zne_error is None:
            raise ValueError(DATA_MISSING_ERR)
        return self._zne_error

    def get_extrapolation_curve(self) -> Callable[[float], float]:
        """Returns the extrapolation curve, i.e., a function which
        inputs a noise scale factor and outputs the associated expectation
        value. This function is the solution of the regression problem
        used to evaluate the zero-noise extrapolation.
        """
        if self._zne_curve is None:
            raise ValueError(DATA_MISSING_ERR)
        return self._zne_curve

    @abstractmethod
    def run(
        self,
        qp: QPROGRAM,
        executor: Callable[..., float],
        scale_noise: Callable[[QPROGRAM, float], QPROGRAM],
        num_to_average: int = 1,
    ) -> "Factory":
        """Calls the executor function on noise-scaled quantum circuit and
        stores the results.

        Args:
            qp: Quantum circuit to scale noise in.
            executor: Function which inputs a (list of) quantum circuits and
                outputs a (list of) expectation values.
            scale_noise: Function which inputs a quantum circuit and outputs
                a noise-scaled quantum circuit.
            num_to_average: Number of times the executor function is called
                on each noise-scaled quantum circuit.
        """
        raise NotImplementedError

    @abstractmethod
    def run_classical(
        self, scale_factor_to_expectation_value: Callable[..., float],
    ) -> "Factory":
        """Calls the function scale_factor_to_expectation_value at each scale
        factor of the factory, and stores the results.

        Args:
            scale_factor_to_expectation_value: A function which inputs a scale
                factor and outputs an expectation value. This does not have to
                involve a quantum processor making this a "classical analogue"
                of the run method.
        """
        raise NotImplementedError

    def push(
        self, instack_val: Dict[str, float], outstack_val: float
    ) -> "Factory":
        """Appends "instack_val" to "self._instack" and "outstack_val" to
        "self._outstack". Each time a new expectation value is computed this
        method should be used to update the internal state of the Factory.
        """
        if self._already_reduced:
            warnings.warn(
                "You are pushing new data into a factory object despite its "
                ".reduce() method has already been called. Please make "
                "sure your intention is to append new data to the stack of "
                "previous data. Otherwise, the method .reset() can be used "
                "to clean the internal state of the factory.",
                ExtrapolationWarning,
            )
        self._instack.append(instack_val)
        self._outstack.append(outstack_val)
        return self

    def plot_data(self) -> Figure:
        """Returns a figure which is a scatter plot of (x, y) data where x are
        scale factors at which expectation values have been computed, and y are
        the associated expectation values.

        Returns:
            fig: A 2D scatter plot described above.
        """
        fig = plt.figure(figsize=(7, 5))
        ax = plt.gca()
        plt.plot(
            self.get_scale_factors(),
            self.get_expectation_values(),
            "o",
            markersize=10,
            markeredgecolor="black",
            alpha=0.8,
            label="Data",
        )
        ax.grid(True)
        plt.xlabel("Noise scale factor")
        plt.ylabel("Expectation value")
        return fig

    def plot_fit(self) -> Figure:
        """Returns a figure which plots the experimental data as well as the
        best fit curve.

        Returns:
            fig: A figure which plots the best fit curve as well as the data.
        """
        fig = self.plot_data()

        smooth_scale_factors = np.linspace(0, self.get_scale_factors()[-1], 20)
        smooth_expectations = [self.get_extrapolation_curve()(scale_factor)
                               for scale_factor in smooth_scale_factors]
        plt.xlim(left=0)
        fig.axes[0].plot(
            smooth_scale_factors,
            smooth_expectations,
            "--",
            lw=2,
            color="black",
            label="Best fit",
        )

        return fig

    def reset(self) -> "Factory":
        """Resets the internal state of the Factory."""

        self._instack = []
        self._outstack = []
        self._opt_params = None
        self._params_cov = None
        self._zne_limit = None
        self._zne_error = None
        self._already_reduced = False
        return self
        
    def reduce(self) -> Optional[float]:
        """Evaluates the zero-noise limit found by fitting according to
        the factory's extrapolation method.
        Returns:
            The zero-noise limit.
        """
        pass


class BatchedFactory(Factory, ABC):
    """Abstract class of a non-adaptive Factory initialized with a
    pre-determined set of scale factors.

    Specific (non-adaptive) extrapolation algorithms are derived from this
    class by defining the `reduce` method.
    """

    def __init__(
        self,
        scale_factors: Sequence[float],
        shot_list: Optional[List[int]] = None,
    ) -> None:
        """Constructs a BatchedFactory.

        Args:
            scale_factors: Sequence of noise scale factors at which expectation
                values should be measured.
            shot_list: Optional sequence of integers corresponding to the
                number of samples taken for each expectation value. If this
                argument is explicitly passed to the factory, it must have the
                same length of scale_factors and the executor function must
                accept "shots" as a valid keyword argument.

        Raises:
            ValueError: If the number of scale factors is less than 2.
            TypeError: If shot_list is provided and has any non-integer values.
        """
        if len(scale_factors) < 2:
            raise ValueError("At least 2 scale factors are necessary.")

        if shot_list and (
            not isinstance(shot_list, Sequence)
            or not all([isinstance(shots, int) for shots in shot_list])
        ):
            raise TypeError(
                "The optional argument shot_list must be None "
                "or a valid iterator of integers."
            )
        if shot_list and (len(scale_factors) != len(shot_list)):
            raise IndexError(
                "The arguments scale_factors and shot_list"
                " must have the same length."
                f" But len(scale_factors) is {len(scale_factors)}"
                f" and len(shot_list) is {len(shot_list)}."
            )

        self._scale_factors = scale_factors
        self._shot_list = shot_list

        super(BatchedFactory, self).__init__()

    @staticmethod
    @abstractmethod
<<<<<<< HEAD
    def extrapolate(*args: Any, **kwargs: Any) -> float:
=======
    def extrapolate(*args, **kwargs) -> ExtrapolationResult:
>>>>>>> 09438978
        """Returns the extrapolation to the zero-noise limit."""
        raise NotImplementedError

    def reduce(self) -> Optional[float]:
        """Evaluates the zero-noise limit found by fitting according to
        the factory's extrapolation method.

        Returns:
            The zero-noise limit.
        """
        (
            self._zne_limit,
            self._zne_error,
            self._opt_params,
            self._params_cov,
            self._zne_curve,
        ) = self.extrapolate(  # type: ignore
            self.get_scale_factors(),
            self.get_expectation_values(),
            full_output=True,
            **self._options,
        )

        self._already_reduced = True
        return self._zne_limit

    def run(
        self,
        qp: QPROGRAM,
        executor: Union[Callable[..., float], Callable[..., List[float]]],
        scale_noise: Callable[[QPROGRAM, float], QPROGRAM],
        num_to_average: int = 1,
    ) -> "BatchedFactory":
        """Computes the expectation values at each scale factor and stores them
        in the factory. If the executor returns a single expectation value, the
        circuits are run sequentially. If the executor is batched and returns
        a list of expectation values (one for each circuit), then the circuits
        are sent to the backend as a single job. To detect if an executor is
        batched, it must be annotated with a return type that is one of the
        following:

            * Iterable[float]
            * List[float]
            * Sequence[float]
            * Tuple[float]
            * numpy.ndarray

        Args:
            qp: Quantum circuit to run.
            executor: A "single executor" (1) or a "batched executor" (2).
                (1) A function which inputs a single circuit and outputs a
                single expectation value of interest.
                (2) A function which inputs a list of circuits and outputs a
                list of expectation values (one for each circuit). A batched
                executor can also take an optional "kwargs_list" argument to
                set a list of keyword arguments (one for each circuit). This
                is necessary only if the factory is initialized using the
                optional "shot_list" parameter.
            scale_noise: Noise scaling function.
            num_to_average: The number of circuits executed for each noise
                scale factor. This parameter can be used to increase the
                precision of the "executor" or to average the effect of a
                non-deterministic "scale_noise" function.
        """
        self.reset()
        self._batch_populate_instack()

        res: Union[float, List[float], np.ndarray]

        # Get all noise-scaled circuits to run
        to_run = self._generate_circuits(qp, scale_noise, num_to_average)

        if len(qp) < 5:
            warnings.warn(
                "The input circuit is very short. "
                "This may reduce the accuracy of noise scaling."
            )

        # Get the list of keywords associated to each circuit in "to_run"
        kwargs_list = self._get_keyword_args(num_to_average)

        if Collector.is_batched_executor(executor):
            if all([kwargs == {} for kwargs in kwargs_list]):
                res = executor(to_run)
            else:
                res = executor(to_run, kwargs_list=kwargs_list)
        else:
            res = [
                executor(circ, **kwargs)  # type: ignore
                for circ, kwargs in zip(to_run, kwargs_list)
            ]

        # Reshape "res" to have "num_to_average" columns
        res = np.array(res).reshape((-1, num_to_average))

        # Average the "num_to_average" columns
        self._outstack = np.average(res, axis=1)

        return self

    def run_classical(
        self, scale_factor_to_expectation_value: Callable[..., float]
    ) -> "BatchedFactory":
        """Computes expectation values by calling the input function at each
        scale factor.

        Args:
            scale_factor_to_expectation_value: Function mapping a noise scale
                factor to an expectation value. If shot_list is not None,
                "shots" must be an argument of this function.
        """
        self.reset()
        self._batch_populate_instack()
        kwargs_list = self._get_keyword_args(num_to_average=1)

        self._outstack = [
            scale_factor_to_expectation_value(scale_factor, **kwargs)
            for scale_factor, kwargs in zip(self._scale_factors, kwargs_list)
        ]

        return self

    def _generate_circuits(
        self,
        circuit: QPROGRAM,
        scale_noise: Callable[[QPROGRAM, float], QPROGRAM],
        num_to_average: int = 1,
    ) -> List[QPROGRAM]:
        """Returns all noise-scaled circuits to run.

        Args:
            circuit: Base circuit to scale noise in.
            scale_noise: Noise scaling function.
            num_to_average: Number of times to call scale_noise at each scale
                factor.
        """
        to_run = []
        for scale_factor in self.get_scale_factors():
            for _ in range(num_to_average):
                to_run.append(scale_noise(circuit, scale_factor))
        return to_run

    def _batch_populate_instack(self) -> None:
        """Populates the instack with all computed values."""
        if self._shot_list:
            self._instack = [
                {"scale_factor": scale, "shots": shots}
                for scale, shots in zip(self._scale_factors, self._shot_list)
            ]
        else:
            self._instack = [
                {"scale_factor": scale} for scale in self._scale_factors
            ]

    def _get_keyword_args(self, num_to_average: int) -> List[Dict[str, Any]]:
        """Returns a list of keyword dictionaries to be used for
        executing the circuits generated by the method "_generate_circuits".

        Args:
            num_to_average: The number of times the same keywords are used
                for each scale factor. This should correspond to the number
                of circuits executed for each scale factor.

        Returns:
            The output list of keyword dictionaries.
        """
        params = deepcopy(self._instack)
        for d in params:
            _ = d.pop("scale_factor")

        # Repeat each keyword num_to_average times
        return [k for k in params for _ in range(num_to_average)]


class AdaptiveFactory(Factory, ABC):
    """Abstract class designed to adaptively produce a new noise scaling
    parameter based on a historical stack of previous noise scale parameters
    ("self._instack") and previously estimated expectation values
    ("self._outstack").

    Specific zero-noise extrapolation algorithms which are adaptive are derived
    from this class.
    """

    @abstractmethod
    def next(self) -> Dict[str, float]:
        """Returns a dictionary of parameters to execute a circuit at."""
        raise NotImplementedError

    @abstractmethod
    def is_converged(self) -> bool:
        """Returns True if all needed expectation values have been computed,
        else False.
        """
        raise NotImplementedError

    @abstractmethod
    def reduce(self) -> Optional[float]:
        """Returns the extrapolation to the zero-noise limit."""
        raise NotImplementedError

    def run_classical(
        self,
        scale_factor_to_expectation_value: Callable[..., float],
        max_iterations: int = 100,
    ) -> "AdaptiveFactory":
        """Evaluates a sequence of expectation values until enough
        data is collected (or iterations reach "max_iterations").

        Args:
            scale_factor_to_expectation_value: Function mapping a noise scale
                factor to an expectation value. If shot_list is not None,
                "shots" must be an argument of this function.
            max_iterations: Maximum number of iterations (optional).
                Default: 100.

        Raises:
            ConvergenceWarning: If iteration loop stops before convergence.
        """
        # Reset the instack, outstack, and optimal parameters
        self.reset()

        counter = 0
        while not self.is_converged() and counter < max_iterations:
            next_in_params = self.next()
            next_exec_params = deepcopy(next_in_params)

            # Get next scale factor and remove it from next_exec_params
            scale_factor = next_exec_params.pop("scale_factor")
            next_expval = scale_factor_to_expectation_value(
                scale_factor, **next_exec_params
            )
            self.push(next_in_params, next_expval)
            counter += 1

        if counter == max_iterations:
            warnings.warn(
                "Factory iteration loop stopped before convergence. "
                f"Maximum number of iterations ({max_iterations}) "
                "was reached.",
                ConvergenceWarning,
            )

        return self

    def run(
        self,
        qp: QPROGRAM,
        executor: Callable[..., float],
        scale_noise: Callable[[QPROGRAM, float], QPROGRAM],
        num_to_average: int = 1,
        max_iterations: int = 100,
    ) -> "AdaptiveFactory":
        """Evaluates a sequence of expectation values by executing quantum
        circuits until enough data is collected (or iterations reach
        "max_iterations").

        Args:
            qp: Circuit to mitigate.
            executor: Function executing a circuit; returns an expectation
                value. If shot_list is not None, then "shot" must be
                an additional argument of the executor.
            scale_noise: Function that scales the noise level of a quantum
                circuit.
            num_to_average: Number of times expectation values are computed by
                the executor after each call to scale_noise, then averaged.
            max_iterations: Maximum number of iterations (optional).
        """

        def scale_factor_to_expectation_value(
            scale_factor: float, **exec_params: Any
        ) -> float:
            """Evaluates the quantum expectation value for a given
            scale_factor and other executor parameters."""
            expectation_values = []
            for _ in range(num_to_average):
                scaled_qp = scale_noise(qp, scale_factor)
                expectation_values.append(executor(scaled_qp, **exec_params))
            return np.average(expectation_values)

        if len(qp) < 5:
            warnings.warn(
                "The input circuit is very short. "
                "This may reduce the accuracy of noise scaling."
            )

        return self.run_classical(
            scale_factor_to_expectation_value, max_iterations
        )


class PolyFactory(BatchedFactory):
    """Factory object implementing a zero-noise extrapolation algorithm based on
    a polynomial fit.

    Args:
        scale_factors: Sequence of noise scale factors at which
            expectation values should be measured.
        order: Extrapolation order (degree of the polynomial fit).
            It cannot exceed len(scale_factors) - 1.
        shot_list: Optional sequence of integers corresponding to the number
            of samples taken for each expectation value. If this
            argument is explicitly passed to the factory, it must have
            the same length of scale_factors and the executor function
            must accept "shots" as a valid keyword argument.

    Raises:
        ValueError: If data is not consistent with the extrapolation model.
        ExtrapolationWarning: If the extrapolation fit is ill-conditioned.

    Note:
        RichardsonFactory and LinearFactory are special cases of PolyFactory.
    """

    def __init__(
        self,
        scale_factors: Sequence[float],
        order: int,
        shot_list: Optional[List[int]] = None,
    ) -> None:
        """Instantiates a new object of this Factory class."""
        if order > len(scale_factors) - 1:
            raise ValueError(
                "The extrapolation order cannot exceed len(scale_factors) - 1."
            )
        super(PolyFactory, self).__init__(scale_factors, shot_list)
        self._options = {"order": order}

    @staticmethod
    def extrapolate(  # type: ignore
        scale_factors: Sequence[float],
        exp_values: Sequence[float],
        order: int,
        full_output: bool = False,
    ) -> ExtrapolationResult:
        """Static method which evaluates a polynomial extrapolation to the
        zero-noise limit.

        Args:
            scale_factors: The array of noise scale factors.
            exp_values: The array of expectation values.
            order: The extrapolation order (degree of the polynomial fit).
            full_output: If False (default), only the zero-noise limit is
                returned. If True, additional information about the
                extrapolated limit is returned too.

        Returns:
            The extrapolated zero-noise limit. If full_output is True, also
            returns
            * standard deviation of the extrapolated zero-noise limit,
            * optimal parameters of the best-fit model,
            * parameter covariance matrix of best-fit model,
            * best-fit model as a Callable[[float], float] function.

        Raises:
            ExtrapolationWarning: If the extrapolation fit is ill-conditioned.

        Note:
            This static method computes the zero-noise limit from input
            parameters. To compute the zero-noise limit from the Factory
            parameters, use the ``reduce`` method.
        """

        opt_params, params_cov = mitiq_polyfit(
            scale_factors, exp_values, order
        )

        zne_limit = opt_params[-1]

        if not full_output:
            return zne_limit

        zne_error = None

        if params_cov is not None:
            if params_cov.shape == (order + 1, order + 1):
                zne_error = np.sqrt(params_cov[order, order])

        def zne_curve(scale_factor: float) -> float:
            return np.polyval(opt_params, scale_factor)

        return zne_limit, zne_error, opt_params, params_cov, zne_curve


class RichardsonFactory(BatchedFactory):
    """Factory object implementing Richardson extrapolation.

    Args:
        scale_factors: Sequence of noise scale factors at which
                       expectation values should be measured.
        shot_list: Optional sequence of integers corresponding to the number
                   of samples taken for each expectation value. If this
                   argument is explicitly passed to the factory, it must have
                   the same length of scale_factors and the executor function
                   must accept "shots" as a valid keyword argument.

    Raises:
        ValueError: If data is not consistent with the extrapolation model.
        ExtrapolationWarning: If the extrapolation fit is ill-conditioned.
    """

    @staticmethod
    def extrapolate(  # type: ignore
        scale_factors: Sequence[float],
        exp_values: Sequence[float],
        full_output: bool = False,
    ) -> ExtrapolationResult:
        """Static method which evaluates the Richardson extrapolation to the
         zero-noise limit.

        Args:
            scale_factors: The array of noise scale factors.
            exp_values: The array of expectation values.
            full_output: If False (default), only the zero-noise limit is
                returned. If True, additional results are returned too.

        Returns:
            The extrapolated zero-noise limit. If full_output is True, also
            returns
            * standard deviation of the extrapolated zero-noise limit,
            * optimal parameters of the best-fit model,
            * parameter covariance matrix of best-fit model,
            * best-fit model as a Callable[[float], float] function.

        Raises:
            ExtrapolationWarning: If the extrapolation fit is ill-conditioned.

        Note:
            This static method computes the zero-noise limit from input
            parameters. To compute the zero-noise limit from the Factory
            parameters, use the ``reduce`` method.
        """
        # Richardson extrapolation is a particular case of a polynomial fit
        # with order equal to the number of data points minus 1.
        order = len(scale_factors) - 1
        return PolyFactory.extrapolate(
            scale_factors, exp_values, order, full_output
        )


class FakeNodesFactory(BatchedFactory):
    """Factory object implementing a modified version [De2020polynomial]_ of
    Richardson extrapolation. In this version the original set of scale factors
    is mapped to a new set of fake nodes, known as Chebyshev-Lobatto points.
    This method may give a better interpolation for particular types of curves
    and if the number of scale factors is large (> 10). One should be aware
    that, in many other cases, the fake nodes extrapolation method is usually
    not superior to standard Richardson extrapolation.

    Args:
        scale_factors: Sequence of noise scale factors at which
                       expectation values should be measured.
        shot_list: Optional sequence of integers corresponding to the number
                   of samples taken for each expectation value. If this
                   argument is explicitly passed to the factory, it must have
                   the same length of scale_factors and the executor function
                   must accept "shots" as a valid keyword argument.

    Raises:
        ValueError: If data is not consistent with the extrapolation model.
        ExtrapolationWarning: If the extrapolation fit is ill-conditioned.

    .. [De2020polynomial] : S.De Marchia. F. Marchetti, E.Perracchionea
        and D.Poggialia,
        "Polynomial interpolation via mapped bases without resampling,"
        *Journ of Comp. and App. Math.* **364**, 112347 (2020),
        (https://www.sciencedirect.com/science/article/abs/pii/S0377042719303449).
    """

    @staticmethod
    def extrapolate(  # type: ignore
        scale_factors: Sequence[float],
        exp_values: Sequence[float],
        full_output: bool = False,
    ) -> ExtrapolationResult:

        if not FakeNodesFactory._is_equally_spaced(scale_factors):
            raise ValueError("The scale factors must be equally spaced.")

        # Define interval [a, b] for which the scale_factors are mapped to
        a = 0.0
        b = min(scale_factors) + max(scale_factors)

        # Mapping to the fake nodes
        fake_nodes = FakeNodesFactory._map_to_fake_nodes(scale_factors, a, b)

        if not full_output:
            return RichardsonFactory.extrapolate(fake_nodes, exp_values)

        (
            zne_limit,
            zne_error,
            opt_params,
            params_cov,
            zne_curve,
        ) = cast(Iterable[Any], RichardsonFactory.extrapolate(fake_nodes,
                 exp_values, True))

        # Convert zne_curve from the "fake node space" to the real space.
        # Note: since a=0.0, this conversion is not necessary for zne_limit.
        def new_curve(scale_factor: float) -> float:
            """Get real zne_cruve from the curve based on fake nodes."""
            return zne_curve(
                FakeNodesFactory._map_to_fake_nodes(scale_factor, a, b)
            )

        return zne_limit, zne_error, opt_params, params_cov, zne_curve

    @staticmethod
    def _map_to_fake_nodes(
        x: Union[Sequence[float], float], a: float, b: float
    ) -> Sequence[float]:
        """
        A function that maps inputs to Chebyshev-Lobatto points. Based on
        the function [De2020polynomial]_:
            S(x) = (a - b)/2 * cos(pi * (x - a)/(b - a)) + (a + b)/2.
        Where a and b are the endpoints of the interval [a, b] of CL points
        we are mapping to.

        Args:
            x:
                Sequence[float]: Set of values to be mapped to CL points.
                float: A single value to be mapped to a CL point.
            a: A float representing the interval starting at a
            b: A float representing the interval ending at b
        Returns:
            A new sequence of fake nodes (Chebyshev-Lobatto points).

        .. [De2020polynomial]: S.De Marchia. F. Marchetti, E.Perracchionea
            and D.Poggialia,
            "Polynomial interpolation via mapped bases without resampling,"
            *Journ of Comp. and App. Math.* **364**, 112347 (2020),
            (https://www.sciencedirect.com/science/article/abs/pii/S0377042719303449).
        """

        # The mapping function
        def S(x: float) -> Sequence[float]:
            return (a - b) / 2 * np.cos(np.pi * (x - a) / (b - a)) + (
                a + b
            ) / 2

        if isinstance(x, float):
            return S(x)

        return cast(Sequence[float], np.array([S(y) for y in x]))

    @staticmethod
    def _is_equally_spaced(arr: Sequence[float]) -> bool:
        """Checks if the sequence is equally spaced."""

        diff_arr = np.diff(np.sort(arr))
        return np.allclose(diff_arr, diff_arr[0])


class LinearFactory(BatchedFactory):
    """
    Factory object implementing zero-noise extrapolation based
    on a linear fit.

    Args:
        scale_factors: Sequence of noise scale factors at which
                       expectation values should be measured.
        shot_list: Optional sequence of integers corresponding to the number
                   of samples taken for each expectation value. If this
                   argument is explicitly passed to the factory, it must have
                   the same length of scale_factors and the executor function
                   must accept "shots" as a valid keyword argument.

    Raises:
        ValueError: If data is not consistent with the extrapolation model.
        ExtrapolationWarning: If the extrapolation fit is ill-conditioned.

    Example:
        >>> NOISE_LEVELS = [1.0, 2.0, 3.0]
        >>> fac = LinearFactory(NOISE_LEVELS)
    """

    @staticmethod
    def extrapolate(  # type: ignore
        scale_factors: Sequence[float],
        exp_values: Sequence[float],
        full_output: bool = False,
    ) -> ExtrapolationResult:
        """Static method which evaluates the linear extrapolation to the
        zero-noise limit.

        Args:
            scale_factors: The array of noise scale factors.
            exp_values: The array of expectation values.
            full_output: If False (default), only the zero-noise limit is
                returned. If True, additional results are returned too.

        Returns:
            The extrapolated zero-noise limit. If full_output is True, also
            returns
            * standard deviation of the extrapolated zero-noise limit,
            * optimal parameters of the best-fit model,
            * parameter covariance matrix of best-fit model,
            * best-fit model as a Callable[[float], float] function.

        Raises:
            ExtrapolationWarning: If the extrapolation fit is ill-conditioned.

        Note:
            This static method computes the zero-noise limit from input
            parameters. To compute the zero-noise limit from the Factory
            parameters, use the ``reduce`` method.
        """
        # Linear extrapolation is equivalent to a polynomial fit with order=1
        return PolyFactory.extrapolate(
            scale_factors, exp_values, 1, full_output
        )


class ExpFactory(BatchedFactory):
    """
    Factory object implementing a zero-noise extrapolation algorithm assuming
    an exponential ansatz y(x) = a + b * exp(-c * x), with c > 0.

    If y(x->inf) is unknown, the ansatz y(x) is fitted with a non-linear
    optimization.

    If y(x->inf) is given and avoid_log=False, the exponential
    model is mapped into a linear model by a logarithmic transformation.

    Args:
        scale_factors: Sequence of noise scale factors at which expectation
            values should be measured.
        asymptote: Infinite-noise limit (optional argument).
        avoid_log: If set to True, the exponential model is not linearized
            with a logarithm and a non-linear fit is applied even if asymptote
            is not None. The default value is False.
        shot_list: Optional sequence of integers corresponding to the number
            of samples taken for each expectation value. If this argument is
            explicitly passed to the factory, it must have the same length of
            scale_factors and the executor function must accept "shots" as a
            valid keyword argument.

    Raises:
        ValueError: If data is not consistent with the extrapolation model.
        ExtrapolationError: If the extrapolation fit fails.
        ExtrapolationWarning: If the extrapolation fit is ill-conditioned.
    """

    def __init__(
        self,
        scale_factors: Sequence[float],
        asymptote: Optional[float] = None,
        avoid_log: bool = False,
        shot_list: Optional[List[int]] = None,
    ) -> None:
        """Instantiate an new object of this Factory class."""
        super(ExpFactory, self).__init__(scale_factors, shot_list)
        if not (asymptote is None or isinstance(asymptote, float)):
            raise ValueError(
                "The argument 'asymptote' must be either a float or None"
            )
        self._options = {
            "asymptote": asymptote,
            "avoid_log": avoid_log,
        }

    @staticmethod
    def extrapolate(  # type: ignore
        scale_factors: Sequence[float],
        exp_values: Sequence[float],
        asymptote: Optional[float] = None,
        avoid_log: bool = False,
        eps: float = 1.0e-6,
        full_output: bool = False,
    ) -> ExtrapolationResult:
        """Static method which evaluates the extrapolation to the zero-noise
        limit assuming an exponential ansatz y(x) = a + b * exp(-c * x),
        with c > 0.

        If y(x->inf) is unknown, the ansatz y(x) is fitted with a non-linear
        optimization.

        If y(x->inf) is given and avoid_log=False, the exponential
        model is mapped into a linear model by a logarithmic transformation.

        Args:
            scale_factors: The array of noise scale factors.
            exp_values: The array of expectation values.
            asymptote: The infinite-noise limit y(x->inf) (optional argument).
            avoid_log: If set to True, the exponential model is not linearized
                with a logarithm and a non-linear fit is applied even if
                asymptote is not None. The default value is False.
            eps: Epsilon to regularize log(sign(scale_factors - asymptote))
                when the argument is to close to zero or negative.
            full_output: If False (default), only the zero-noise limit is
                returned. If True, additional information about the
                extrapolated limit is returned too.

        Returns:
            The extrapolated zero-noise limit. If full_output is True, also
            returns
            * standard deviation of the extrapolated zero-noise limit,
            * optimal parameters of the best-fit model,
            * parameter covariance matrix of best-fit model,
            * best-fit model as a Callable[[float], float] function.

        Raises:
            ValueError: If the arguments are not consistent with the
                extrapolation model.
            ExtrapolationError: If the extrapolation fit fails.
            ExtrapolationWarning: If the extrapolation fit is ill-conditioned.

        Note:
            This static method computes the zero-noise limit from input
            parameters. To compute the zero-noise limit from the Factory
            parameters, use the ``reduce`` method.
        """
        return PolyExpFactory.extrapolate(
            scale_factors,
            exp_values,
            order=1,
            asymptote=asymptote,
            avoid_log=avoid_log,
            eps=eps,
            full_output=full_output,
        )


class PolyExpFactory(BatchedFactory):
    """
    Factory object implementing a zero-noise extrapolation algorithm assuming
    an (almost) exponential ansatz with a non linear exponent
    y(x) = a + sign * exp(z(x)), where z(x) is a polynomial of a given order.

    The parameter "sign" is a sign variable which can be either 1 or -1,
    corresponding to decreasing and increasing exponentials, respectively.
    The parameter "sign" is automatically deduced from the data.

    If y(x->inf) is unknown, the ansatz y(x) is fitted with a non-linear
    optimization.

    If y(x->inf) is given and avoid_log=False, the exponential
    model is mapped into a polynomial model by logarithmic transformation.

    Args:
        scale_factors: Sequence of noise scale factors at which
                       expectation values should be measured.
        order: Extrapolation order (degree of the polynomial z(x)).
               It cannot exceed len(scale_factors) - 1.
               If asymptote is None, order cannot exceed
               len(scale_factors) - 2.
        asymptote: The infinite-noise limit y(x->inf) (optional argument).
        avoid_log: If set to True, the exponential model is not linearized
                   with a logarithm and a non-linear fit is applied even
                   if asymptote is not None. The default value is False.
        shot_list: Optional sequence of integers corresponding to the number
                   of samples taken for each expectation value. If this
                   argument is explicitly passed to the factory, it must have
                   the same length of scale_factors and the executor function
                   must accept "shots" as a valid keyword argument.

    Raises:
        ValueError: If data is not consistent with the extrapolation model.
        ExtrapolationError: If the extrapolation fit fails.
        ExtrapolationWarning: If the extrapolation fit is ill-conditioned.
    """

    def __init__(
        self,
        scale_factors: Sequence[float],
        order: int,
        asymptote: Optional[float] = None,
        avoid_log: bool = False,
        shot_list: Optional[List[int]] = None,
    ) -> None:
        """Instantiates a new object of this Factory class."""
        super(PolyExpFactory, self).__init__(scale_factors, shot_list)
        if not (asymptote is None or isinstance(asymptote, float)):
            raise ValueError(
                "The argument 'asymptote' must be either a float or None"
            )
        self._options = {
            "order": order,
            "asymptote": asymptote,
            "avoid_log": avoid_log,
        }

    @staticmethod
    def extrapolate(  # type: ignore
        scale_factors: Sequence[float],
        exp_values: Sequence[float],
        order: int,
        asymptote: Optional[float] = None,
        avoid_log: bool = False,
        eps: float = 1.0e-6,
        full_output: bool = False,
    ) -> ExtrapolationResult:
        """Static method which evaluates the extrapolation to the
        zero-noise limit with an exponential ansatz (whose exponent
        is a polynomial of degree "order").

        The exponential ansatz is y(x) = a + sign * exp(z(x)) where z(x) is a
        polynomial and "sign" is either +1 or -1 corresponding to decreasing
        and increasing exponentials, respectively. The parameter "sign" is
        automatically deduced from the data.

        It is also assumed that z(x-->inf) = -inf, such that y(x-->inf) --> a.

        If asymptote is None, the ansatz y(x) is fitted with a non-linear
        optimization.

        If asymptote is given and avoid_log=False, a linear fit with respect to
        z(x) := log[sign * (y(x) - asymptote)] is performed.

        Args:
            scale_factors: The array of noise scale factors.
            exp_values: The array of expectation values.
            asymptote: The infinite-noise limit y(x->inf) (optional argument).
            order: The degree of the polynomial z(x).
            avoid_log: If set to True, the exponential model is not linearized
                with a logarithm and a non-linear fit is applied even if
                asymptote is not None. The default value is False.
            eps: Epsilon to regularize log(sign(scale_factors - asymptote))
                when the argument is to close to zero or negative.
            full_output: If False (default), only the zero-noise limit is
                returned. If True, additional information about the
                extrapolated limit is returned too.

        Returns:
            The extrapolated zero-noise limit. If full_output is True, also
            returns
            * standard deviation of the extrapolated zero-noise limit,
            * optimal parameters of the best-fit model,
            * parameter covariance matrix of best-fit model,
            * best-fit model as a Callable[[float], float] function.

        Raises:
            ValueError: If the arguments are not consistent with the
                extrapolation model.
            ExtrapolationError: If the extrapolation fit fails.
            ExtrapolationWarning: If the extrapolation fit is ill-conditioned.

        Note:
            This static method computes the zero-noise limit from input
            parameters. To compute the zero-noise limit from the Factory
            parameters, use the ``reduce`` method.
        """

        # Shift is 0 if asymptote is given, 1 if asymptote is not given
        shift = int(asymptote is None)

        # Check arguments
        error_str = (
            "Data is not enough: at least two data points are necessary."
        )
        if scale_factors is None or exp_values is None:
            raise ValueError(error_str)
        if len(scale_factors) != len(exp_values) or len(scale_factors) < 2:
            raise ValueError(error_str)
        if order > len(scale_factors) - (1 + shift):
            raise ValueError(
                "Extrapolation order is too high. "
                "The order cannot exceed the number"
                f" of data points minus {1 + shift}."
            )

        # Initialize default errors
        zne_error = None
        params_cov = None

        # Deduce "sign" parameter of the exponential ansatz
        linear_params, _ = mitiq_polyfit(scale_factors, exp_values, deg=1)
        sign = np.sign(-linear_params[0])

        def _ansatz_unknown(x: float, *coeffs: float) -> float:
            """Ansatz of generic order with unknown asymptote."""
            # Coefficients of the polynomial to be exponentiated
            z_coeffs = coeffs[2:][::-1]
            return coeffs[0] + coeffs[1] * np.exp(x * np.polyval(z_coeffs, x))

        def _ansatz_known(x: float, *coeffs: float) -> float:
            """Ansatz of generic order with known asymptote."""
            # Coefficients of the polynomial to be exponentiated
            z_coeffs = coeffs[1:][::-1]
            return asymptote + coeffs[0] * np.exp(x * np.polyval(z_coeffs, x))

        # CASE 1: asymptote is None.
        if asymptote is None:
            # First guess for the parameters
            p_zero = [0.0, sign, -1.0] + [0.0 for _ in range(order - 1)]
            opt_params, params_cov = mitiq_curve_fit(
                _ansatz_unknown, scale_factors, exp_values, p_zero
            )
            # The zero noise limit is ansatz(0)= asympt + b
            zne_limit = opt_params[0] + opt_params[1]

            def zne_curve(scale_factor: float) -> float:
                return _ansatz_unknown(scale_factor, *opt_params)

            # Use propagation of errors to calculate zne_error
            if params_cov is not None:
                if params_cov.shape == (order + 2, order + 2):
                    zne_error = np.sqrt(
                        params_cov[0, 0]
                        + 2 * params_cov[0, 1]
                        + params_cov[1, 1]
                    )

            if full_output:
                return (
                    zne_limit,
                    zne_error,
                    opt_params,
                    params_cov,
                    zne_curve,
                )

            return zne_limit

        # CASE 2: asymptote is given and "avoid_log" is True
        if avoid_log:
            # First guess for the parameters
            p_zero = [sign, -1.0] + [0.0 for _ in range(order - 1)]
            opt_params, params_cov = mitiq_curve_fit(
                _ansatz_known, scale_factors, exp_values, p_zero
            )
            # The zero noise limit is ansatz(0)= asymptote + b
            zne_limit = asymptote + opt_params[0]

            def zne_curve(scale_factor: float) -> float:
                return _ansatz_known(scale_factor, *opt_params)

            # Use propagation of errors to calculate zne_error
            if params_cov is not None:
                if params_cov.shape == (order + 1, order + 1):
                    zne_error = np.sqrt(params_cov[0, 0])

            opt_params = [asymptote] + list(opt_params)

            if full_output:
                return (
                    zne_limit,
                    zne_error,
                    opt_params,
                    params_cov,
                    zne_curve,
                )

            return zne_limit

        # CASE 3: asymptote is given and "avoid_log" is False
        # Polynomial fit of z(x).
        shifted_y = [max(sign * (y - asymptote), eps) for y in exp_values]
        zstack = np.log(shifted_y)

        # Get coefficients {z_j} of z(x)= z_0 + z_1*x + z_2*x**2...
        # Note: coefficients are ordered from high powers to powers of x
        # Weights "w" are used to compensate for error propagation
        # after the log transformation y --> z
        z_coefficients, param_cov = mitiq_polyfit(
            scale_factors,
            zstack,
            deg=order,
            weights=np.sqrt(np.abs(shifted_y)),
        )
        # The zero noise limit is ansatz(0)
        zne_limit = asymptote + sign * np.exp(z_coefficients[-1])

        def _zne_curve(scale_factor: float) -> float:
            return asymptote + sign * np.exp(
                np.polyval(z_coefficients, scale_factor)
            )

        # Use propagation of errors to calculate zne_error
        if params_cov is not None:
            if params_cov.shape == (order + 1, order + 1):
                zne_error = np.exp(z_coefficients[-1]) * np.sqrt(
                    params_cov[order + 1, order + 1]
                )

        # Parameters from low order to high order
        opt_params = [asymptote] + list(z_coefficients[::-1])

        if full_output:
            return zne_limit, zne_error, opt_params, params_cov, _zne_curve
        return zne_limit


# Keep a log of the optimization process storing:
# noise value(s), expectation value(s), parameters, and zero limit
OptimizationHistory = List[
    Tuple[List[Dict[str, float]], List[float], List[float], float]
]


class AdaExpFactory(AdaptiveFactory):
    """Factory object implementing an adaptive zero-noise extrapolation
    algorithm assuming an exponential ansatz y(x) = a + b * exp(-c * x),
    with c > 0.

    The noise scale factors are are chosen adaptively at each step,
    depending on the history of collected results.

    If y(x->inf) is unknown, the ansatz y(x) is fitted with a non-linear
    optimization.

    If y(x->inf) is given and avoid_log=False, the exponential
    model is mapped into a linear model by logarithmic transformation.

    Args:
        steps: The number of optimization steps. At least 3 are necessary.
        scale_factor: The second noise scale factor (the first is always 1.0).
            Further scale factors are adaptively determined.
        asymptote: The infinite-noise limit y(x->inf) (optional argument).
        avoid_log: If set to True, the exponential model is not linearized
            with a logarithm and a non-linear fit is applied even if asymptote
            is not None. The default value is False.
        max_scale_factor: Maximum noise scale factor. Default is 6.0.

    Raises:
        ValueError: If data is not consistent with the extrapolation model.
        ExtrapolationError: If the extrapolation fit fails.
        ExtrapolationWarning: If the extrapolation fit is ill-conditioned.

    """

    _SHIFT_FACTOR = 1.27846
    _EPSILON = 1.0e-9

    def __init__(
        self,
        steps: int,
        scale_factor: float = 2.0,
        asymptote: Optional[float] = None,
        avoid_log: bool = False,
        max_scale_factor: float = 6.0,
    ) -> None:
        """Instantiate a new object of this Factory class."""
        super(AdaExpFactory, self).__init__()
        if not (asymptote is None or isinstance(asymptote, float)):
            raise ValueError(
                "The argument 'asymptote' must be either a float or None"
            )
        if scale_factor <= 1:
            raise ValueError(
                "The argument 'scale_factor' must be strictly larger than one."
            )
        if steps < 3 + int(asymptote is None):
            raise ValueError(
                "The argument 'steps' must be an integer"
                " greater or equal to 3. "
                "If 'asymptote' is None, 'steps' must be"
                " greater or equal to 4."
            )
        if max_scale_factor <= 1:
            raise ValueError(
                "The argument 'max_scale_factor' must be"
                " strictly larger than one."
            )
        self._steps = steps
        self._scale_factor = scale_factor
        self.asymptote = asymptote
        self.avoid_log = avoid_log
        self.max_scale_factor = max_scale_factor
        self.history: OptimizationHistory = []

    def next(self) -> Dict[str, float]:
        """Returns a dictionary of parameters to execute a circuit at."""
        # The 1st scale factor is always 1
        if len(self._instack) == 0:
            return {"scale_factor": 1.0}
        # The 2nd scale factor is self._scale_factor
        if len(self._instack) == 1:
            return {"scale_factor": self._scale_factor}
        # If asymptote is None we use 2 * scale_factor as third noise parameter
        if (len(self._instack) == 2) and (self.asymptote is None):
            return {"scale_factor": 2 * self._scale_factor}

        with warnings.catch_warnings():
            # This is an intermediate fit, so we suppress its warning messages
            warnings.simplefilter("ignore", ExtrapolationWarning)
            # Call reduce() to fit the exponent and save it in self.history
            self.reduce()
            # The next line avoids warnings after intermediate extrapolations
            self._already_reduced = False

        # Get the most recent fitted parameters from self.history
        _, _, params, _ = self.history[-1]
        # The exponent parameter is the 3rd element of params
        exponent = params[2]
        # Further noise scale factors are determined with
        # an adaptive rule which depends on self.exponent
        next_scale_factor = min(
            1.0 + self._SHIFT_FACTOR / np.abs(exponent + self._EPSILON),
            self.max_scale_factor,
        )
        return {"scale_factor": next_scale_factor}

    def is_converged(self) -> bool:
        """Returns True if all the needed expectation values have been
        computed, else False.
        """
        if len(self._outstack) != len(self._instack):
            raise IndexError(
                f"The length of 'self._instack' ({len(self._instack)}) "
                f"and 'self._outstack' ({len(self._outstack)}) must be equal."
            )
        return len(self._outstack) == self._steps

    @staticmethod
    def extrapolate(
        scale_factors: Sequence[float],
        exp_values: Sequence[float],
        asymptote: Optional[float] = None,
        avoid_log: bool = False,
        eps: float = 1.0e-6,
        full_output: bool = False,
    ) -> ExtrapolationResult:
        """Static method which evaluates the extrapolation to the zero-noise
        limit assuming an exponential ansatz y(x) = a + b * exp(-c * x),
        with c > 0.

        If y(x->inf) is unknown, the ansatz y(x) is fitted with a non-linear
        optimization.

        If y(x->inf) is given and avoid_log=False, the exponential
        model is mapped into a linear model by a logarithmic transformation.

        Args:
            scale_factors: The array of noise scale factors.
            exp_values: The array of expectation values.
            asymptote: The infinite-noise limit y(x->inf) (optional argument).
            avoid_log: If set to True, the exponential model is not linearized
                with a logarithm and a non-linear fit is applied even if
                asymptote is not None. The default value is False.
            eps: Epsilon to regularize log(sign(scale_factors - asymptote))
                when the argument is to close to zero or negative.
            full_output: If False (default), only the zero-noise limit is
                returned. If True, additional results are returned too.

        Returns:
            The extrapolated zero-noise limit. If full_output is True, also
            returns
            * standard deviation of the extrapolated zero-noise limit,
            * optimal parameters of the best-fit model,
            * parameter covariance matrix of best-fit model,
            * best-fit model as a Callable[[float], float] function.

        Raises:
            ValueError: If the arguments are not consistent with the
                extrapolation model.
            ExtrapolationError: If the extrapolation fit fails.
            ExtrapolationWarning: If the extrapolation fit is ill-conditioned.

        Note:
            This static method computes the zero-noise limit from input
            parameters. To compute the zero-noise limit from the Factory
            parameters, use the ``reduce`` method.
        """
        return ExpFactory.extrapolate(
            scale_factors,
            exp_values,
            asymptote=asymptote,
            avoid_log=avoid_log,
            eps=eps,
            full_output=full_output,
        )

    def reduce(self) -> Optional[float]:
        """Returns the zero-noise limit found by fitting an exponential
        model to the internal data stored in the factory.

        Returns:
            The zero-noise limit.
        """
        (
            self._zne_limit,
            self._zne_error,
            self._opt_params,
            self._params_cov,
            self._zne_curve,
        ) = self.extrapolate(  # type: ignore
            cast(Sequence[float], self.get_scale_factors()),
            cast(Sequence[float], self.get_expectation_values()),
            asymptote=self.asymptote,
            avoid_log=self.avoid_log,
            full_output=True,
        )
        # Update optimization history
        self.history.append(
            (self._instack, self._outstack, self._opt_params, self._zne_limit)
        )
        self._already_reduced = True
        return self._zne_limit<|MERGE_RESOLUTION|>--- conflicted
+++ resolved
@@ -458,11 +458,7 @@
 
     @staticmethod
     @abstractmethod
-<<<<<<< HEAD
-    def extrapolate(*args: Any, **kwargs: Any) -> float:
-=======
-    def extrapolate(*args, **kwargs) -> ExtrapolationResult:
->>>>>>> 09438978
+    def extrapolate(*args: Any, **kwargs: Any) -> ExtrapolationResult:
         """Returns the extrapolation to the zero-noise limit."""
         raise NotImplementedError
 

--- conflicted
+++ resolved
@@ -287,13 +287,6 @@
         """
         raise NotImplementedError
 
-<<<<<<< HEAD
-    def reduce(self) -> float:
-        """Returns the extrapolation to the zero-noise limit."""
-        raise NotImplementedError
-
-=======
->>>>>>> 517d9175
     @abstractmethod
     def run_classical(
         self, scale_factor_to_expectation_value: Callable[..., float],

# Copyright (C) 2020 Unitary Fund
#
# This program is free software: you can redistribute it and/or modify
# it under the terms of the GNU General Public License as published by
# the Free Software Foundation, either version 3 of the License, or
# (at your option) any later version.
#
# This program is distributed in the hope that it will be useful,
# but WITHOUT ANY WARRANTY; without even the implied warranty of
# MERCHANTABILITY or FITNESS FOR A PARTICULAR PURPOSE.  See the
# GNU General Public License for more details.
#
# You should have received a copy of the GNU General Public License
# along with this program.  If not, see <https://www.gnu.org/licenses/>.

import numpy as np
import pytest

import cirq
from cirq import Circuit
import pyquil
import qiskit

from mitiq.utils import _equal
from mitiq.pec.types import (
    NoisyBasis,
    NoisyOperation,
    OperationRepresentation,
)

icirq = Circuit(cirq.I(cirq.LineQubit(0)))
xcirq = Circuit(cirq.X(cirq.LineQubit(0)))
ycirq = Circuit(cirq.Y(cirq.LineQubit(0)))
zcirq = Circuit(cirq.Z(cirq.LineQubit(0)))
hcirq = Circuit(cirq.H(cirq.LineQubit(0)))
cnotcirq = Circuit(cirq.CNOT(cirq.LineQubit(0), cirq.LineQubit(1)))


def test_init_with_cirq_circuit():
    real = np.zeros(shape=(4, 4))
    noisy_op = NoisyOperation(zcirq, real)
    assert isinstance(noisy_op._circuit, cirq.Circuit)

    assert noisy_op.qubits == (cirq.LineQubit(0),)
    assert np.allclose(noisy_op.channel_matrix, real)
    assert noisy_op.channel_matrix is not real

    assert noisy_op._native_type == "cirq"
    assert _equal(zcirq, noisy_op.circuit)
    assert _equal(noisy_op._native_circuit, noisy_op.circuit)


@pytest.mark.parametrize(
    "qubit",
    (cirq.LineQubit(0), cirq.GridQubit(1, 2), cirq.NamedQubit("Qubit")),
)
def test_init_with_different_qubits(qubit):
    ideal_op = Circuit(cirq.H.on(qubit))
    real = np.zeros(shape=(4, 4))
    noisy_op = NoisyOperation(ideal_op, real)

    assert isinstance(noisy_op._circuit, cirq.Circuit)
    assert _equal(
        noisy_op.circuit,
        cirq.Circuit(ideal_op),
        require_qubit_equality=True,
    )
    assert noisy_op.qubits == (qubit,)
    assert np.allclose(noisy_op.channel_matrix, real)
    assert noisy_op.channel_matrix is not real

    assert noisy_op._native_type == "cirq"
    assert _equal(cirq.Circuit(ideal_op), noisy_op.circuit)
    assert _equal(noisy_op._native_circuit, noisy_op.circuit)


def test_init_with_cirq_input():
    qreg = cirq.LineQubit.range(2)
    circ = cirq.Circuit(cirq.H.on(qreg[0]), cirq.CNOT.on(*qreg))
    real = np.zeros(shape=(16, 16))
    noisy_op = NoisyOperation(circ, real)

    assert isinstance(noisy_op._circuit, cirq.Circuit)
    assert _equal(noisy_op.circuit, circ, require_qubit_equality=True)
    assert set(noisy_op.qubits) == set(qreg)
    assert np.allclose(noisy_op.channel_matrix, real)
    assert noisy_op.channel_matrix is not real


def test_init_with_qiskit_circuit():
    qreg = qiskit.QuantumRegister(2)
    circ = qiskit.QuantumCircuit(qreg)
    _ = circ.h(qreg[0])
    _ = circ.cnot(*qreg)

    cirq_qreg = cirq.LineQubit.range(2)
    cirq_circ = cirq.Circuit(cirq.H.on(cirq_qreg[0]), cirq.CNOT.on(*cirq_qreg))

    real = np.zeros(shape=(16, 16))
    noisy_op = NoisyOperation(circ, real)
    assert isinstance(noisy_op._circuit, cirq.Circuit)
    assert _equal(noisy_op._circuit, cirq_circ)
    assert _equal(noisy_op.circuit, cirq_circ)

    assert noisy_op.native_circuit == circ
    assert noisy_op._native_circuit == circ
    assert noisy_op._native_type == "qiskit"

    assert np.allclose(noisy_op.channel_matrix, real)
    assert noisy_op.channel_matrix is not real


@pytest.mark.parametrize(
    "gate",
    (
        cirq.H,
        cirq.H(cirq.LineQubit(0)),
        qiskit.extensions.HGate,
        qiskit.extensions.CHGate,
        pyquil.gates.H,
    ),
)
def test_init_with_gates_raises_error(gate):
    rng = np.random.RandomState(seed=1)
    with pytest.raises(TypeError, match="Failed to convert to an internal"):
        NoisyOperation(circuit=gate, channel_matrix=rng.rand(4, 4))


def test_init_with_pyquil_program():
    circ = pyquil.Program(pyquil.gates.H(0), pyquil.gates.CNOT(0, 1))

    cirq_qreg = cirq.LineQubit.range(2)
    cirq_circ = cirq.Circuit(cirq.H.on(cirq_qreg[0]), cirq.CNOT.on(*cirq_qreg))

    real = np.zeros(shape=(16, 16))
    noisy_op = NoisyOperation(circ, real)
    assert isinstance(noisy_op._circuit, cirq.Circuit)
    assert _equal(noisy_op._circuit, cirq_circ)
    assert _equal(noisy_op.circuit, cirq_circ)

    assert noisy_op.native_circuit == circ
    assert noisy_op._native_circuit == circ
    assert noisy_op._native_type == "pyquil"

    assert np.allclose(noisy_op.channel_matrix, real)
    assert noisy_op.channel_matrix is not real


def test_init_dimension_mismatch_error():
    ideal = cirq.Circuit(cirq.H.on(cirq.LineQubit(0)))
    real = np.zeros(shape=(3, 3))
    with pytest.raises(ValueError, match="has shape"):
        NoisyOperation(ideal, real)


def test_unknown_channel_matrix():
    qreg = qiskit.QuantumRegister(2)
    circ = qiskit.QuantumCircuit(qreg)
    _ = circ.h(qreg[0])
    _ = circ.cnot(*qreg)

    cirq_qreg = cirq.LineQubit.range(2)
    cirq_circ = cirq.Circuit(cirq.H.on(cirq_qreg[0]), cirq.CNOT.on(*cirq_qreg))

    noisy_op = NoisyOperation(circ)
    assert isinstance(noisy_op._circuit, cirq.Circuit)
    assert _equal(noisy_op._circuit, cirq_circ)
    assert _equal(noisy_op.circuit, cirq_circ)

    assert noisy_op.native_circuit == circ
    assert noisy_op._native_circuit == circ
    assert noisy_op._native_type == "qiskit"

    with pytest.raises(ValueError, match="The channel matrix is unknown."):
        _ = noisy_op.channel_matrix


def test_add_simple():
    circuit1 = cirq.Circuit([cirq.X.on(cirq.NamedQubit("Q"))])
    circuit2 = cirq.Circuit([cirq.Y.on(cirq.NamedQubit("Q"))])

    super_op1 = np.random.rand(4, 4)
    super_op2 = np.random.rand(4, 4)

    noisy_op1 = NoisyOperation(circuit1, super_op1)
    noisy_op2 = NoisyOperation(circuit2, super_op2)

    noisy_op = noisy_op1 + noisy_op2

    correct = cirq.Circuit(
        [cirq.X.on(cirq.NamedQubit("Q")), cirq.Y.on(cirq.NamedQubit("Q"))],
    )

    assert _equal(noisy_op._circuit, correct, require_qubit_equality=True)
    assert np.allclose(noisy_op.channel_matrix, super_op2 @ super_op1)


def test_add_pyquil_noisy_operations():
    ideal = pyquil.Program(pyquil.gates.X(0))
    real = np.random.rand(4, 4)

    noisy_op1 = NoisyOperation(ideal, real)
    noisy_op2 = NoisyOperation(ideal, real)

    noisy_op = noisy_op1 + noisy_op2

    correct = cirq.Circuit([cirq.X.on(cirq.NamedQubit("Q"))] * 2)

    assert _equal(noisy_op._circuit, correct, require_qubit_equality=False)
    assert np.allclose(noisy_op.channel_matrix, real @ real)


def test_add_qiskit_noisy_operations():
    qreg = qiskit.QuantumRegister(1)
    ideal = qiskit.QuantumCircuit(qreg)
    _ = ideal.x(qreg)
    real = np.random.rand(4, 4)

    noisy_op1 = NoisyOperation(ideal, real)
    noisy_op2 = NoisyOperation(ideal, real)

    noisy_op = noisy_op1 + noisy_op2

    correct = cirq.Circuit([cirq.X.on(cirq.NamedQubit("Q"))] * 2)

    assert _equal(noisy_op._circuit, correct, require_qubit_equality=False)
    assert np.allclose(noisy_op.channel_matrix, real @ real)


def test_add_bad_type():
    ideal = cirq.Circuit([cirq.X.on(cirq.NamedQubit("Q"))])
    real = np.random.rand(4, 4)

    noisy_op = NoisyOperation(ideal, real)

    with pytest.raises(ValueError, match="must be a NoisyOperation"):
        noisy_op + ideal


def test_add_noisy_operation_no_channel_matrix():
    noisy_op1 = NoisyOperation(cirq.Circuit([cirq.X.on(cirq.NamedQubit("Q"))]))
    noisy_op2 = NoisyOperation(
        cirq.Circuit([cirq.X.on(cirq.NamedQubit("Q"))]),
        channel_matrix=np.random.rand(4, 4),
    )

    with pytest.raises(ValueError):
        (noisy_op1 + noisy_op2).channel_matrix


def test_noisy_operation_str():
    noisy_op = NoisyOperation(circuit=icirq, channel_matrix=np.identity(4))
    assert isinstance(noisy_op.__str__(), str)


<<<<<<< HEAD
def test_noisy_basis_deprecation_error():
    with pytest.raises(NotImplementedError, match="NoisyBasis"):
        NoisyBasis()
    with pytest.raises(NotImplementedError, match="NoisyBasis"):
        NoisyBasis(zcirq, xcirq)
=======
def test_noisy_basis_simple():
    rng = np.random.RandomState(seed=1)
    noisy_basis = NoisyBasis(
        NoisyOperation(circuit=icirq, channel_matrix=rng.rand(4, 4)),
        NoisyOperation(circuit=xcirq, channel_matrix=rng.rand(4, 4)),
        NoisyOperation(circuit=ycirq, channel_matrix=rng.rand(4, 4)),
        NoisyOperation(circuit=zcirq, channel_matrix=rng.rand(4, 4)),
    )
    assert len(noisy_basis) == 4
    assert noisy_basis.all_qubits() == {cirq.LineQubit(0)}


def test_pyquil_noisy_basis():
    rng = np.random.RandomState(seed=1)

    noisy_basis = NoisyBasis(
        NoisyOperation(
            circuit=pyquil.Program(pyquil.gates.I(0)),
            channel_matrix=rng.rand(4, 4),
        ),
        NoisyOperation(
            circuit=pyquil.Program(pyquil.gates.Y(0)),
            channel_matrix=rng.rand(4, 4),
        ),
    )
    assert len(noisy_basis) == 2

    for op in noisy_basis.elements:
        assert isinstance(op.native_circuit, pyquil.Program)
        assert isinstance(op._circuit, cirq.Circuit)


def test_qiskit_noisy_basis():
    rng = np.random.RandomState(seed=1)

    qreg = qiskit.QuantumRegister(1)
    xcirc = qiskit.QuantumCircuit(qreg)
    _ = xcirc.x(qreg)
    zcirc = qiskit.QuantumCircuit(qreg)
    _ = zcirc.z(qreg)

    noisy_basis = NoisyBasis(
        NoisyOperation(circuit=xcirc, channel_matrix=rng.rand(4, 4)),
        NoisyOperation(circuit=zcirc, channel_matrix=rng.rand(4, 4)),
    )
    assert len(noisy_basis) == 2

    for op in noisy_basis.elements:
        assert isinstance(op.native_circuit, qiskit.QuantumCircuit)
        assert isinstance(op._circuit, cirq.Circuit)


@pytest.mark.parametrize(
    "element",
    (
        cirq.X,
        cirq.CNOT(*cirq.LineQubit.range(2)),
        pyquil.gates.H,
        pyquil.gates.CNOT(0, 1),
        qiskit.extensions.HGate,
        qiskit.extensions.CXGate,
    ),
)
def test_noisy_basis_bad_types(element):
    with pytest.raises(ValueError, match="must be of type `NoisyOperation`"):
        NoisyBasis(element)


def test_noisy_basis_add():
    rng = np.random.RandomState(seed=1)
    noisy_basis = NoisyBasis(
        NoisyOperation(circuit=icirq, channel_matrix=rng.rand(4, 4)),
        NoisyOperation(circuit=xcirq, channel_matrix=rng.rand(4, 4)),
    )
    assert len(noisy_basis) == 2

    noisy_basis.add(
        NoisyOperation(circuit=ycirq, channel_matrix=rng.rand(4, 4)),
        NoisyOperation(circuit=zcirq, channel_matrix=rng.rand(4, 4)),
    )
    assert len(noisy_basis) == 4


def test_noisy_basis_add_bad_types():
    rng = np.random.RandomState(seed=1)
    noisy_basis = NoisyBasis(
        NoisyOperation(icirq, channel_matrix=rng.rand(4, 4)),
        NoisyOperation(xcirq, channel_matrix=rng.rand(4, 4)),
    )

    with pytest.raises(TypeError, match="All basis elements must be of type"):
        noisy_basis.add(cirq.Y)


@pytest.mark.parametrize("length", (2, 3, 5))
def test_get_sequences_simple(length):
    rng = np.random.RandomState(seed=1)
    noisy_basis = NoisyBasis(
        NoisyOperation(circuit=icirq, channel_matrix=rng.rand(4, 4)),
        NoisyOperation(circuit=xcirq, channel_matrix=rng.rand(4, 4)),
    )

    sequences = noisy_basis.get_sequences(length=length)
    assert all(isinstance(s, NoisyOperation) for s in sequences)
    assert len(sequences) == len(noisy_basis) ** length

    for sequence in sequences:
        assert len(sequence.circuit) == length
>>>>>>> fe04e5ec


def get_test_representation():
    ideal = cirq.Circuit(cirq.H(cirq.LineQubit(0)))

    noisy_xop = NoisyOperation(
        circuit=xcirq, channel_matrix=np.zeros(shape=(4, 4))
    )
    noisy_zop = NoisyOperation(
        circuit=zcirq, channel_matrix=np.zeros(shape=(4, 4))
    )

    decomp = OperationRepresentation(
        ideal,
        [noisy_xop, noisy_zop],
        [0.5, -0.5],
    )
    return ideal, noisy_xop, noisy_zop, decomp


def test_representation_simple():
    ideal, noisy_xop, noisy_zop, decomp = get_test_representation()

    assert _equal(decomp.ideal, ideal)
    assert decomp.coeffs == [0.5, -0.5]
    assert np.allclose(decomp.distribution, np.array([0.5, 0.5]))
    assert np.isclose(decomp.norm, 1.0)
    assert isinstance(decomp.basis_expansion[0][0], float)
    assert set(decomp.noisy_operations) == {noisy_xop, noisy_zop}


def test_representation_coeff_of():
    ideal, noisy_xop, noisy_zop, decomp = get_test_representation()

    assert np.isclose(decomp.coeffs[0], 0.5)
    assert np.isclose(decomp.coeffs[1], -0.5)


def test_representation_bad_type():
    ideal = cirq.Circuit(cirq.H(cirq.LineQubit(0)))

    noisy_xop = NoisyOperation(
        circuit=xcirq, channel_matrix=np.zeros(shape=(4, 4))
    )

    with pytest.raises(TypeError, match="All elements of `noisy_operations`"):
        OperationRepresentation(
            ideal=ideal,
            noisy_operations=[0.1],
            coeffs=[0.1],
        )
    with pytest.raises(TypeError, match="All elements of `coeffs` must"):
        OperationRepresentation(
            ideal=ideal,
            noisy_operations=[noisy_xop],
            coeffs=["x"],
        )
<<<<<<< HEAD
=======


def test_representation_coeff_of_nonexistant_operation():
    qbit = cirq.LineQubit(0)
    ideal = cirq.Circuit(cirq.X(qbit))

    noisy_xop = NoisyOperation(
        circuit=xcirq, channel_matrix=np.zeros(shape=(4, 4))
    )

    decomp = OperationRepresentation(
        ideal=ideal, basis_expansion=dict([(noisy_xop, 0.5)])
    )

    noisy_zop = NoisyOperation(
        circuit=zcirq, channel_matrix=np.zeros(shape=(4, 4))
    )
    with pytest.raises(ValueError, match="does not appear in the basis"):
        decomp.coeff_of(noisy_zop)


def test_representation_sign_of():
    _, noisy_xop, noisy_zop, decomp = get_test_representation()

    assert decomp.sign_of(noisy_xop) == 1.0
    assert decomp.sign_of(noisy_zop) == -1.0
>>>>>>> fe04e5ec


def test_representation_sample():
    _, noisy_xop, noisy_zop, decomp = get_test_representation()

    for _ in range(10):
        noisy_op, sign, coeff = decomp.sample()
        assert sign in (-1, 1)
        assert coeff in (-0.5, 0.5)
        assert noisy_op in (noisy_xop, noisy_zop)
        case_one = noisy_op == noisy_xop and coeff == 0.5
        case_two = noisy_op == noisy_zop and coeff == -0.5
        assert case_one or case_two


def test_representation_sample_seed():
    _, noisy_xop, noisy_zop, decomp = get_test_representation()

    seed1 = np.random.RandomState(seed=1)
    seed2 = np.random.RandomState(seed=1)
    for _ in range(10):
        _, sign1, coeff1 = decomp.sample(random_state=seed1)
        _, sign2, coeff2 = decomp.sample(random_state=seed2)

        assert sign1 == sign2
        assert np.isclose(coeff1, coeff2)


def test_representation_sample_bad_seed_type():
    _, _, _, decomp = get_test_representation()
    with pytest.raises(TypeError, match="should be of type"):
        decomp.sample(random_state=7)


def test_representation_sample_zero_coefficient():
    ideal = cirq.Circuit(cirq.H(cirq.LineQubit(0)))

    noisy_xop = NoisyOperation(
        circuit=xcirq, channel_matrix=np.zeros(shape=(4, 4))
    )
    noisy_zop = NoisyOperation(
        circuit=zcirq, channel_matrix=np.zeros(shape=(4, 4))
    )

    decomp = OperationRepresentation(
        ideal=ideal,
        noisy_operations=[noisy_xop, noisy_zop],
        coeffs=[0.5, 0.0],  # 0 term should never be sampled.
    )

    random_state = np.random.RandomState(seed=1)
    for _ in range(500):
        noisy_op, sign, coeff = decomp.sample(random_state=random_state)
        assert sign == 1
        assert coeff == 0.5
        assert np.allclose(
            cirq.unitary(noisy_op.circuit),
            cirq.unitary(cirq.X),
        )


def test_print_cirq_operation_representation():
    ideal = cirq.Circuit(cirq.H(cirq.LineQubit(0)))

    noisy_xop = NoisyOperation(
        circuit=xcirq, channel_matrix=np.zeros(shape=(4, 4))
    )
    noisy_zop = NoisyOperation(
        circuit=zcirq, channel_matrix=np.zeros(shape=(4, 4))
    )
    # Positive first coefficient
    decomp = OperationRepresentation(
        ideal=ideal,
        noisy_operations=[noisy_xop, noisy_zop],
        coeffs=[0.5, 0.5],
    )
    expected = r"0: ───H─── = 0.500*(0: ───X───)+0.500*(0: ───Z───)"
    assert str(decomp) == expected
    # Negative first coefficient
    decomp = OperationRepresentation(
        ideal=ideal,
        noisy_operations=[noisy_xop, noisy_zop],
        coeffs=[-0.5, 1.5],
    )
    expected = r"0: ───H─── = -0.500*(0: ───X───)+1.500*(0: ───Z───)"
    assert str(decomp) == expected
    # Empty representation
    decomp = OperationRepresentation(ideal, [], [])
    expected = r"0: ───H─── = 0.000"
    assert str(decomp) == expected
    # Small coefficient approximation
    decomp = OperationRepresentation(
        ideal=ideal,
        noisy_operations=[noisy_xop, noisy_zop],
        coeffs=[1.00001, 0.00001],
    )
    expected = r"0: ───H─── = 1.000*(0: ───X───)"
    assert str(decomp) == expected
    # Small coefficient approximation different position
    decomp = OperationRepresentation(
        ideal=ideal,
        noisy_operations=[noisy_xop, noisy_zop],
        coeffs=[0.00001, 1.00001],
    )
    expected = r"0: ───H─── = 1.000*(0: ───Z───)"
    # Small coefficient approximation different position
    decomp = OperationRepresentation(
        ideal=ideal,
        noisy_operations=[noisy_xop],
        coeffs=[0.00001],
    )
    expected = r"0: ───H─── = 0.000"
    assert str(decomp) == expected


def test_print_operation_representation_two_qubits():
    qreg = cirq.LineQubit.range(2)
    ideal = cirq.Circuit(cirq.CNOT(*qreg))

    noisy_a = NoisyOperation(
        circuit=cirq.Circuit(
            cirq.H.on_each(qreg), cirq.CNOT(*qreg), cirq.H.on_each(qreg)
        )
    )
    noisy_b = NoisyOperation(
        circuit=cirq.Circuit(
            cirq.Z.on_each(qreg),
            cirq.CNOT(*qreg),
            cirq.Z.on_each(qreg),
        )
    )
    decomp = OperationRepresentation(
        ideal=ideal,
        noisy_operations=[noisy_a, noisy_b],
        coeffs=[0.5, 0.5],
    )
    expected = f"""
0: ───@───
      │
1: ───X─── ={" "}

0.500
0: ───H───@───H───
          │
1: ───H───X───H───

+0.500
0: ───Z───@───Z───
          │
1: ───Z───X───Z───"""
    # Remove initial newline
    expected = expected[1:]
    assert str(decomp) == expected


def test_print_operation_representation_two_qubits_neg():
    qreg = cirq.LineQubit.range(2)
    ideal = cirq.Circuit(cirq.CNOT(*qreg))

    noisy_a = NoisyOperation(
        circuit=cirq.Circuit(
            cirq.H.on_each(qreg[0]), cirq.CNOT(*qreg), cirq.H.on_each(qreg[1])
        )
    )
<<<<<<< HEAD
    noisy_b = NoisyOperation(circuit=cirq.Circuit(cirq.Z.on_each(*qreg)))
=======
    noisy_b = NoisyOperation(circuit=cirq.Circuit(cirq.Z.on_each(qreg[1])))
>>>>>>> fe04e5ec
    decomp = OperationRepresentation(
        ideal=ideal,
        noisy_operations=[noisy_a, noisy_b],
        coeffs=[-0.5, 1.5],
    )
    expected = f"""
0: ───@───
      │
1: ───X─── ={" "}

-0.500
0: ───H───@───────
          │
1: ───────X───H───

+1.500
0: ───Z───

1: ───Z───"""

    # Remove initial newline
    expected = expected[1:]
    assert str(decomp) == expected


def test_equal_method_of_representations():
    q = cirq.LineQubit(0)
    ideal = cirq.Circuit(cirq.H(q))
    noisy_xop_a = NoisyOperation(
        circuit=cirq.Circuit(cirq.X(q)),
        channel_matrix=np.zeros(shape=(4, 4)),
    )
    noisy_zop_a = NoisyOperation(
        circuit=cirq.Circuit(cirq.Z(q)),
        channel_matrix=np.zeros(shape=(4, 4)),
    )
    rep_a = OperationRepresentation(
        ideal=ideal,
        noisy_operations=[noisy_xop_a, noisy_zop_a],
        coeffs=[0.5, 0.5],
    )
    noisy_xop_b = NoisyOperation(
        circuit=cirq.Circuit(cirq.X(q)),
        channel_matrix=np.ones(shape=(4, 4)),
    )
    noisy_zop_b = NoisyOperation(
        circuit=cirq.Circuit(cirq.Z(q)),
        channel_matrix=np.ones(shape=(4, 4)),
    )
    rep_b = OperationRepresentation(
        ideal=ideal,
        noisy_operations=[noisy_xop_b, noisy_zop_b],
        coeffs=[0.5, 0.5],
    )
    # Equal representation up to real superoperators
    assert rep_a == rep_b
    # Different ideal
    ideal_b = cirq.Circuit(cirq.X(q))
    rep_b = OperationRepresentation(
        ideal=ideal_b,
        noisy_operations=[noisy_xop_b, noisy_zop_b],
        coeffs=[0.5, 0.5],
    )
    assert rep_a != rep_b
    # Different type
    q_b = qiskit.QuantumRegister(1)
    ideal_b = qiskit.QuantumCircuit(q_b)
    ideal_b.x(q_b)
    noisy_opx = NoisyOperation(ideal_b)
    rep_b = OperationRepresentation(
        ideal=ideal_b,
        noisy_operations=[noisy_opx, noisy_opx],
        coeffs=[0.5, 0.5],
    )
    assert rep_a != rep_b
    # Different length
    rep_b = OperationRepresentation(
        ideal=ideal,
        noisy_operations=[noisy_xop_b],
        coeffs=[0.5],
    )
    assert rep_a != rep_b
    # Different operations
    noisy_diff = NoisyOperation(circuit=cirq.Circuit(cirq.H(q)))
    rep_b = OperationRepresentation(
        ideal=ideal,
        noisy_operations=[noisy_xop_b, noisy_diff],
        coeffs=[0.5, 0.5],
    )
    assert rep_a != rep_b
    # Different coefficients
    rep_b = OperationRepresentation(
        ideal=ideal,
        noisy_operations=[noisy_xop_b, noisy_zop_b],
        coeffs=[0.7, 0.5],
    )
    assert rep_a != rep_b


def test_noisy_operation_copy():
    cnot_qiskit = qiskit.QuantumCircuit(2)
    cnot_qiskit.cnot(0, 1)
    matrix = np.random.rand(16, 16)
    op_a = NoisyOperation(cnot_qiskit, matrix)
    op_b = op_a.copy()
    assert np.allclose(op_a.channel_matrix, op_b.channel_matrix)
    assert op_a.num_qubits == op_b.num_qubits
    assert op_a.qubits == op_b.qubits
    assert op_a.circuit == op_b.circuit
    assert op_a.native_circuit == op_b.native_circuit
    assert str(op_a) == str(op_b)


def test_operation_representation_warnings():
    with pytest.warns(UserWarning, match="different from 1"):
        OperationRepresentation(
            ideal=xcirq,
            noisy_operations=[NoisyOperation(xcirq), NoisyOperation(zcirq)],
            coeffs=[0.5, 0.1],
        )


def test_different_qubits_error():
    """Ideal operation and noisy operations must have equal qubits."""

    with pytest.raises(ValueError, match="must act on the same qubits"):
        OperationRepresentation(
            ideal=cirq.Circuit(cirq.X(cirq.NamedQubit("a"))),
            noisy_operations=[NoisyOperation(xcirq), NoisyOperation(zcirq)],
            coeffs=[0.5, 0.5],
        )<|MERGE_RESOLUTION|>--- conflicted
+++ resolved
@@ -253,122 +253,11 @@
     assert isinstance(noisy_op.__str__(), str)
 
 
-<<<<<<< HEAD
 def test_noisy_basis_deprecation_error():
     with pytest.raises(NotImplementedError, match="NoisyBasis"):
         NoisyBasis()
     with pytest.raises(NotImplementedError, match="NoisyBasis"):
         NoisyBasis(zcirq, xcirq)
-=======
-def test_noisy_basis_simple():
-    rng = np.random.RandomState(seed=1)
-    noisy_basis = NoisyBasis(
-        NoisyOperation(circuit=icirq, channel_matrix=rng.rand(4, 4)),
-        NoisyOperation(circuit=xcirq, channel_matrix=rng.rand(4, 4)),
-        NoisyOperation(circuit=ycirq, channel_matrix=rng.rand(4, 4)),
-        NoisyOperation(circuit=zcirq, channel_matrix=rng.rand(4, 4)),
-    )
-    assert len(noisy_basis) == 4
-    assert noisy_basis.all_qubits() == {cirq.LineQubit(0)}
-
-
-def test_pyquil_noisy_basis():
-    rng = np.random.RandomState(seed=1)
-
-    noisy_basis = NoisyBasis(
-        NoisyOperation(
-            circuit=pyquil.Program(pyquil.gates.I(0)),
-            channel_matrix=rng.rand(4, 4),
-        ),
-        NoisyOperation(
-            circuit=pyquil.Program(pyquil.gates.Y(0)),
-            channel_matrix=rng.rand(4, 4),
-        ),
-    )
-    assert len(noisy_basis) == 2
-
-    for op in noisy_basis.elements:
-        assert isinstance(op.native_circuit, pyquil.Program)
-        assert isinstance(op._circuit, cirq.Circuit)
-
-
-def test_qiskit_noisy_basis():
-    rng = np.random.RandomState(seed=1)
-
-    qreg = qiskit.QuantumRegister(1)
-    xcirc = qiskit.QuantumCircuit(qreg)
-    _ = xcirc.x(qreg)
-    zcirc = qiskit.QuantumCircuit(qreg)
-    _ = zcirc.z(qreg)
-
-    noisy_basis = NoisyBasis(
-        NoisyOperation(circuit=xcirc, channel_matrix=rng.rand(4, 4)),
-        NoisyOperation(circuit=zcirc, channel_matrix=rng.rand(4, 4)),
-    )
-    assert len(noisy_basis) == 2
-
-    for op in noisy_basis.elements:
-        assert isinstance(op.native_circuit, qiskit.QuantumCircuit)
-        assert isinstance(op._circuit, cirq.Circuit)
-
-
-@pytest.mark.parametrize(
-    "element",
-    (
-        cirq.X,
-        cirq.CNOT(*cirq.LineQubit.range(2)),
-        pyquil.gates.H,
-        pyquil.gates.CNOT(0, 1),
-        qiskit.extensions.HGate,
-        qiskit.extensions.CXGate,
-    ),
-)
-def test_noisy_basis_bad_types(element):
-    with pytest.raises(ValueError, match="must be of type `NoisyOperation`"):
-        NoisyBasis(element)
-
-
-def test_noisy_basis_add():
-    rng = np.random.RandomState(seed=1)
-    noisy_basis = NoisyBasis(
-        NoisyOperation(circuit=icirq, channel_matrix=rng.rand(4, 4)),
-        NoisyOperation(circuit=xcirq, channel_matrix=rng.rand(4, 4)),
-    )
-    assert len(noisy_basis) == 2
-
-    noisy_basis.add(
-        NoisyOperation(circuit=ycirq, channel_matrix=rng.rand(4, 4)),
-        NoisyOperation(circuit=zcirq, channel_matrix=rng.rand(4, 4)),
-    )
-    assert len(noisy_basis) == 4
-
-
-def test_noisy_basis_add_bad_types():
-    rng = np.random.RandomState(seed=1)
-    noisy_basis = NoisyBasis(
-        NoisyOperation(icirq, channel_matrix=rng.rand(4, 4)),
-        NoisyOperation(xcirq, channel_matrix=rng.rand(4, 4)),
-    )
-
-    with pytest.raises(TypeError, match="All basis elements must be of type"):
-        noisy_basis.add(cirq.Y)
-
-
-@pytest.mark.parametrize("length", (2, 3, 5))
-def test_get_sequences_simple(length):
-    rng = np.random.RandomState(seed=1)
-    noisy_basis = NoisyBasis(
-        NoisyOperation(circuit=icirq, channel_matrix=rng.rand(4, 4)),
-        NoisyOperation(circuit=xcirq, channel_matrix=rng.rand(4, 4)),
-    )
-
-    sequences = noisy_basis.get_sequences(length=length)
-    assert all(isinstance(s, NoisyOperation) for s in sequences)
-    assert len(sequences) == len(noisy_basis) ** length
-
-    for sequence in sequences:
-        assert len(sequence.circuit) == length
->>>>>>> fe04e5ec
 
 
 def get_test_representation():
@@ -400,13 +289,6 @@
     assert set(decomp.noisy_operations) == {noisy_xop, noisy_zop}
 
 
-def test_representation_coeff_of():
-    ideal, noisy_xop, noisy_zop, decomp = get_test_representation()
-
-    assert np.isclose(decomp.coeffs[0], 0.5)
-    assert np.isclose(decomp.coeffs[1], -0.5)
-
-
 def test_representation_bad_type():
     ideal = cirq.Circuit(cirq.H(cirq.LineQubit(0)))
 
@@ -426,35 +308,6 @@
             noisy_operations=[noisy_xop],
             coeffs=["x"],
         )
-<<<<<<< HEAD
-=======
-
-
-def test_representation_coeff_of_nonexistant_operation():
-    qbit = cirq.LineQubit(0)
-    ideal = cirq.Circuit(cirq.X(qbit))
-
-    noisy_xop = NoisyOperation(
-        circuit=xcirq, channel_matrix=np.zeros(shape=(4, 4))
-    )
-
-    decomp = OperationRepresentation(
-        ideal=ideal, basis_expansion=dict([(noisy_xop, 0.5)])
-    )
-
-    noisy_zop = NoisyOperation(
-        circuit=zcirq, channel_matrix=np.zeros(shape=(4, 4))
-    )
-    with pytest.raises(ValueError, match="does not appear in the basis"):
-        decomp.coeff_of(noisy_zop)
-
-
-def test_representation_sign_of():
-    _, noisy_xop, noisy_zop, decomp = get_test_representation()
-
-    assert decomp.sign_of(noisy_xop) == 1.0
-    assert decomp.sign_of(noisy_zop) == -1.0
->>>>>>> fe04e5ec
 
 
 def test_representation_sample():
@@ -619,11 +472,7 @@
             cirq.H.on_each(qreg[0]), cirq.CNOT(*qreg), cirq.H.on_each(qreg[1])
         )
     )
-<<<<<<< HEAD
     noisy_b = NoisyOperation(circuit=cirq.Circuit(cirq.Z.on_each(*qreg)))
-=======
-    noisy_b = NoisyOperation(circuit=cirq.Circuit(cirq.Z.on_each(qreg[1])))
->>>>>>> fe04e5ec
     decomp = OperationRepresentation(
         ideal=ideal,
         noisy_operations=[noisy_a, noisy_b],
@@ -723,20 +572,6 @@
     assert rep_a != rep_b
 
 
-def test_noisy_operation_copy():
-    cnot_qiskit = qiskit.QuantumCircuit(2)
-    cnot_qiskit.cnot(0, 1)
-    matrix = np.random.rand(16, 16)
-    op_a = NoisyOperation(cnot_qiskit, matrix)
-    op_b = op_a.copy()
-    assert np.allclose(op_a.channel_matrix, op_b.channel_matrix)
-    assert op_a.num_qubits == op_b.num_qubits
-    assert op_a.qubits == op_b.qubits
-    assert op_a.circuit == op_b.circuit
-    assert op_a.native_circuit == op_b.native_circuit
-    assert str(op_a) == str(op_b)
-
-
 def test_operation_representation_warnings():
     with pytest.warns(UserWarning, match="different from 1"):
         OperationRepresentation(

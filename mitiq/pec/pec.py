--- conflicted
+++ resolved
@@ -147,15 +147,9 @@
         num_samples=num_samples,
     )
 
-<<<<<<< HEAD
-    # Convert back to input type
-    sampled_circuits = [
-        convert_from_mitiq(c, conversion_type=input_type)
-=======
     # Convert back to the original type
     sampled_circuits = [
         convert_from_mitiq(cast(CirqCircuit, c), input_type)
->>>>>>> 8a04147d
         for c in sampled_circuits
     ]
 

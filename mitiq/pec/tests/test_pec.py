--- conflicted
+++ resolved
@@ -189,23 +189,10 @@
     """Tests whether a warning is raised when PEC sample size
     is greater than 10 ** 5
     """
-<<<<<<< HEAD
-    rnd_state = np.random.RandomState(0)
-
-    def fake_exec(circuit: Circuit):
-        """A fake executor which just samples from a normal distribution."""
-        return rnd_state.randn()
-
-    with warns(
-        LargeSampleWarning, match=r"The number of PEC samples is very large.",
-    ):
-        execute_with_pec(
-            oneq_circ, fake_exec, DECO_DICT, num_samples=num_samples
-=======
     with pytest.warns(
         LargeSampleWarning, match=r"The number of PEC samples is very large.",
     ):
         execute_with_pec(
             oneq_circ, fake_executor, DECO_DICT, num_samples=100001
->>>>>>> 517d9175
-        )+
+    )
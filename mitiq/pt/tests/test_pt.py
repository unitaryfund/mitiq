# Copyright (C) Unitary Fund
#
# This source code is licensed under the GPL license (v3) found in the
# LICENSE file in the root directory of this source tree.

import random

import cirq
import networkx as nx
import numpy as np
import pytest
import qiskit

from mitiq.benchmarks import generate_mirror_circuit
from mitiq.interface.mitiq_cirq import compute_density_matrix
from mitiq.pt.pt import (
<<<<<<< HEAD
    twirl_CNOT_gates,
    twirl_CZ_gates,
    execute_with_pt,
=======
>>>>>>> 7980385d
    CNOT_twirling_gates,
    CZ_twirling_gates,
    pauli_twirl_circuit,
    twirl_CNOT_gates,
    twirl_CZ_gates,
)
from mitiq.utils import _equal

num_qubits = 2
qubits = cirq.LineQubit.range(num_qubits)
circuit = cirq.Circuit()
circuit.append(cirq.CNOT(*qubits))
circuit.append(cirq.CZ(*qubits))


def amp_damp_executor(circuit: cirq.Circuit, noise: float = 0.005) -> float:
    return compute_density_matrix(
        circuit, noise_model_function=cirq.amplitude_damp, noise_level=(noise,)
    )[0, 0].real


def test_twirl_CNOT_implements_same_unitary():
    num_circuits = 1
    twirled = twirl_CNOT_gates(circuit, num_circuits=num_circuits)
    assert len(twirled) == num_circuits
    original_unitary = cirq.unitary(circuit)
    twirled_unitary = cirq.unitary(twirled[0])
    assert np.array_equal(twirled_unitary, original_unitary) or np.array_equal(
        -1 * twirled_unitary, original_unitary
    )


def test_twirl_CZ_implements_same_unitary():
    num_circuits = 1
    twirled = twirl_CZ_gates(circuit, num_circuits=num_circuits)
    assert len(twirled) == num_circuits
    original_unitary = cirq.unitary(circuit)
    twirled_unitary = cirq.unitary(twirled[0])
    assert np.array_equal(twirled_unitary, original_unitary) or np.array_equal(
        -1 * twirled_unitary, original_unitary
    )


def test_CNOT_twirl_table():
    a, b = cirq.LineQubit.range(2)
    for P, Q, R, S in CNOT_twirling_gates:
        circuit = cirq.Circuit(
            P.on(a),
            Q.on(b),
            cirq.CNOT.on(a, b),
            R.on(a),
            S.on(b),
            cirq.CNOT.on(a, b),
        )
        assert np.allclose(cirq.unitary(circuit), np.eye(4)) or np.allclose(
            -1 * cirq.unitary(circuit), np.eye(4)
        )


def test_CZ_twirl_table():
    a, b = cirq.LineQubit.range(2)
    for P, Q, R, S in CZ_twirling_gates:
        circuit = cirq.Circuit(
            P.on(a),
            Q.on(b),
            cirq.CZ.on(a, b),
            R.on(a),
            S.on(b),
            cirq.CZ.on(a, b),
        )
        assert np.allclose(cirq.unitary(circuit), np.eye(4)) or np.allclose(
            -1 * cirq.unitary(circuit), np.eye(4)
        )


def test_twirl_CNOT_qiskit():
    qc = qiskit.QuantumCircuit(2, 2)
    qc.h(0)
    qc.cx(0, 1)
    qc.measure([0, 1], [0, 1])
    num_circuits = 10
    twirled = twirl_CNOT_gates(qc, num_circuits=num_circuits)
    assert len(twirled) == num_circuits
    random_index = random.randint(0, 9)
    assert isinstance(twirled[random_index], qiskit.QuantumCircuit)


def test_twirl_CNOT_increases_layer_count():
    num_qubits = 3
    num_layers = 10
    gateset = {cirq.X: 1, cirq.Y: 1, cirq.Z: 1, cirq.H: 1, cirq.CNOT: 2}
    circuit = cirq.testing.random_circuit(
        num_qubits, num_layers, op_density=0.8, gate_domain=gateset
    )
    num_CNOTS = sum([op.gate == cirq.CNOT for op in circuit.all_operations()])
    twirled = twirl_CNOT_gates(circuit, num_circuits=1)[0]
    num_gates_before = len(list(circuit.all_operations()))
    num_gates_after = len(list(twirled.all_operations()))
    if num_CNOTS:
        assert num_gates_after > num_gates_before
    else:
        assert num_gates_after == num_gates_before


<<<<<<< HEAD
def test_execute_with_pt():
=======
def test_pauli_twirl_circuit():
>>>>>>> 7980385d
    num_qubits = 3
    num_layers = 20
    circuit, _ = generate_mirror_circuit(
        nlayers=num_layers,
        two_qubit_gate_prob=1.0,
        connectivity_graph=nx.complete_graph(num_qubits),
    )
<<<<<<< HEAD
    expval = execute_with_pt(circuit, amp_damp_executor, num_circuits=10)
    assert 0 <= expval < 0.4
=======
    num_circuits = 10
    twirled_output = pauli_twirl_circuit(circuit, num_circuits)
    assert len(twirled_output) == num_circuits


@pytest.mark.parametrize(
    "twirl_func", [pauli_twirl_circuit, twirl_CNOT_gates, twirl_CZ_gates]
)
def test_no_CNOT_CZ_circuit(twirl_func):
    num_qubits = 2
    qubits = cirq.LineQubit.range(num_qubits)
    circuit = cirq.Circuit()
    circuit.append(cirq.X.on_each(qubits))
    twirled_output = twirl_func(circuit, 5)
    assert len(twirled_output) == 5

    for i in range(5):
        assert _equal(circuit, twirled_output[i])
>>>>>>> 7980385d
<|MERGE_RESOLUTION|>--- conflicted
+++ resolved
@@ -14,12 +14,6 @@
 from mitiq.benchmarks import generate_mirror_circuit
 from mitiq.interface.mitiq_cirq import compute_density_matrix
 from mitiq.pt.pt import (
-<<<<<<< HEAD
-    twirl_CNOT_gates,
-    twirl_CZ_gates,
-    execute_with_pt,
-=======
->>>>>>> 7980385d
     CNOT_twirling_gates,
     CZ_twirling_gates,
     pauli_twirl_circuit,
@@ -124,11 +118,8 @@
         assert num_gates_after == num_gates_before
 
 
-<<<<<<< HEAD
-def test_execute_with_pt():
-=======
+
 def test_pauli_twirl_circuit():
->>>>>>> 7980385d
     num_qubits = 3
     num_layers = 20
     circuit, _ = generate_mirror_circuit(
@@ -136,10 +127,6 @@
         two_qubit_gate_prob=1.0,
         connectivity_graph=nx.complete_graph(num_qubits),
     )
-<<<<<<< HEAD
-    expval = execute_with_pt(circuit, amp_damp_executor, num_circuits=10)
-    assert 0 <= expval < 0.4
-=======
     num_circuits = 10
     twirled_output = pauli_twirl_circuit(circuit, num_circuits)
     assert len(twirled_output) == num_circuits
@@ -158,4 +145,3 @@
 
     for i in range(5):
         assert _equal(circuit, twirled_output[i])
->>>>>>> 7980385d

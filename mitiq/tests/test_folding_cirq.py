--- conflicted
+++ resolved
@@ -4,11 +4,7 @@
 
 import numpy as np
 import pytest
-<<<<<<< HEAD
 from cirq import (Circuit, GridQubit, LineQubit, ops, inverse)
-=======
-from cirq import (Circuit, GridQubit, LineQubit, ops, CircuitDag, inverse)
->>>>>>> c812ed8b
 
 from mitiq.utils import (_equal, random_circuit)
 from mitiq.folding_cirq import (_is_measurement,
@@ -25,36 +21,6 @@
                                 fold_gates_at_random,
                                 fold_local,
                                 fold_global)
-<<<<<<< HEAD
-=======
-
-
-STRETCH_VALS = [1.0, 1.5, 2.0, 2.5, 3.0, 3.5, 4.5, 4.5, 5.0]
-DEPTH = 100
-
-
-# TODO: We will likely need to generate random circuits for testing other modules.
-#  We may want to make a (testing) utility to create random circuits.
-def random_circuit(depth: int, **kwargs):
-    """Returns a single-qubit random circuit with on Pauli gates."""
-    if "seed" in kwargs.keys():
-        np.random.seed(kwargs.get("seed"))
-    qubit = GridQubit(0, 0)
-    circuit = Circuit()
-    for _ in range(depth):
-        circuit += random.choice([ops.X(qubit), ops.Y(qubit), ops.Z(qubit)])
-    return circuit
-
-
-def _equal(circuit_one: Circuit, circuit_two: Circuit) -> bool:
-    """Returns True if circuits are equal.
-
-    Args:
-        circuit_one: Input circuit to compare to circuit_two.
-        circuit_two: Input circuit to compare to circuit_one.
-    """
-    return CircuitDag.from_circuit(circuit_one) == CircuitDag.from_circuit(circuit_two)
->>>>>>> c812ed8b
 
 
 def test_is_measurement():
@@ -945,8 +911,6 @@
     assert folded is not circ
 
 
-<<<<<<< HEAD
-=======
 def test_global_fold_raises_error_intermediate_measurements():
     """Tests than an error is raised when trying to globally fold
     a circuit with intermediate measurements.
@@ -957,7 +921,6 @@
         fold_global(circ, stretch=3)
 
 
->>>>>>> c812ed8b
 def test_global_fold_stretch_factor_of_three():
     """Tests global folding with the stretch as a factor of 3."""
     # Test circuit
@@ -999,11 +962,7 @@
     assert _equal(folded, correct)
 
 
-<<<<<<< HEAD
-def test_global_fold_stretch_factor_multiple_of_three_with_terminal_measurements():
-=======
 def test_global_fold_stretch_factor_nine_with_terminal_measurements():
->>>>>>> c812ed8b
     """Tests global folding with the stretch as a factor of 9 for a circuit with terminal measurements."""
     # Test circuit
     # 0: ───H───@───@───M───
@@ -1020,19 +979,11 @@
     )
     meas = Circuit([ops.measure_each(*qreg)])
     folded = fold_global(circ + meas, stretch=9.)
-<<<<<<< HEAD
-    correct = Circuit([circ, inverse(circ)] * 3, [circ], [meas])
-    assert _equal(folded, correct)
-
-
-def test_global_fold_stretch_non_factor_of_three_finish_fold_left():
-=======
     correct = Circuit([circ, inverse(circ)] * 4, [circ], [meas])
     assert _equal(folded, correct)
 
 
 def test_global_fold_stretch_factor_eight_terminal_measurements():
->>>>>>> c812ed8b
     """Tests global folding with a stretch factor not a multiple of three so that local folding is also called."""
     # Test circuit
     # 0: ───H───@───@───M───
@@ -1048,44 +999,6 @@
         [ops.TOFFOLI.on(*qreg)],
     )
     meas = Circuit(ops.measure_each(*qreg))
-<<<<<<< HEAD
-    folded = fold_global(circ + meas, stretch=4.6)
-    correct = Circuit(
-        [ops.H.on_each(*qreg)] * 2,
-        circ,
-        inverse(circ),
-        circ,
-        meas
-    )
-    assert _equal(folded, correct)
-
-
-def test_global_fold_stretch_non_factor_of_three_finish_fold_right():
-    """Tests global folding with a stretch factor not a multiple of three so that local folding is also called."""
-    # Test circuit
-    # 0: ───H───@───@───M───
-    #           │   │
-    # 1: ───H───X───@───M───
-    #               │
-    # 2: ───H───T───X───M───
-    qreg = LineQubit.range(3)
-    circ = Circuit(
-        [ops.H.on_each(*qreg)],
-        [ops.CNOT.on(qreg[0], qreg[1])],
-        [ops.T.on(qreg[2])],
-        [ops.TOFFOLI.on(*qreg)],
-    )
-    meas = Circuit(ops.measure_each(*qreg))
-    folded = fold_global(circ + meas, stretch=4.2, finish_fold_method=fold_gates_from_right)
-    correct = Circuit(
-        circ,
-        inverse(circ),
-        circ,
-        [ops.TOFFOLI.on(*qreg)] * 2,
-        meas
-    )
-    assert _equal(folded, correct)
-=======
     folded = fold_global(circ + meas, stretch=3.5)
     correct = Circuit(
         circ,
@@ -1099,5 +1012,4 @@
         [ops.TOFFOLI.on(*qreg)],
         meas
     )
-    assert _equal(folded, correct)
->>>>>>> c812ed8b
+    assert _equal(folded, correct)
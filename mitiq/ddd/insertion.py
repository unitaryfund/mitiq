# Copyright (C) Unitary Fund
#
# This source code is licensed under the GPL license (v3) found in the
# LICENSE file in the root directory of this source tree.

"""Tools to determine slack windows in circuits and to insert DDD sequences."""
from typing import Callable

import numpy as np
import numpy.typing as npt
<<<<<<< HEAD
from typing import Callable
from mitiq.interface import accept_qprogram_and_validate
=======
from cirq import Circuit, I, LineQubit, synchronize_terminal_measurements

>>>>>>> 891684b2
from mitiq import QPROGRAM
from mitiq.interface import noise_scaling_converter


def _get_circuit_mask(circuit: Circuit) -> npt.NDArray[np.int64]:
    """Given a circuit with n qubits and d moments returns a matrix
    :math:`A` with n rows and d columns. The matrix elements are
    :math:`A_{i,j} = 1` if there is a non-identity gate acting on qubit
    :math:`i` at moment :math:`j`, while :math:`A_{i,j} = 0` otherwise.

    Args:
        circuit: Input circuit to mask with n qubits and d moments

    Returns:
        A mask matrix with n rows and d columns
    """
    qubits = sorted(circuit.all_qubits())
    indexed_qubits = [(i, n) for (i, n) in enumerate(qubits)]
    mask_matrix = np.zeros((len(qubits), len(circuit)), dtype=int)
    for moment_index, moment in enumerate(circuit):
        for op in moment:
            qubit_indices = [
                qubit[0]
                for qubit in indexed_qubits
                if qubit[1] in op.qubits and op.gate != I
            ]
            for qubit_index in qubit_indices:
                mask_matrix[qubit_index, moment_index] = 1
    return mask_matrix


def _validate_integer_matrix(mask: npt.NDArray[np.int64]) -> None:
    """Ensures the input is a NumPy 2d array with integer elements."""
    if not isinstance(mask, np.ndarray):
        raise TypeError("The input matrix must be a numpy.ndarray object.")
    if not np.issubdtype(mask.dtype.type, int):
        raise TypeError("The input matrix must have integer elements.")
    if len(mask.shape) != 2:
        raise ValueError("The input must be a 2-dimensional array.")


def get_slack_matrix_from_circuit_mask(
    mask: npt.NDArray[np.int64],
) -> npt.NDArray[np.int64]:
    """Given a circuit mask matrix :math:`A`, e.g., the output of
    ``_get_circuit_mask()``, returns a slack matrix :math:`B`,
    where :math:`B_{i,j} = t` if the position :math:`A_{i,j}` is the
    initial element of a sequence of :math:`t` zeros (from left to right).

    Args:
        mask: The mask matrix of a quantum circuit.

    Returns:
        The matrix of slack lengths.
    """
    _validate_integer_matrix(mask)
    if not (mask**2 == mask).all():
        raise ValueError("The input matrix elements must be 0 or 1.")

    num_rows, num_cols = mask.shape
    slack_matrix = np.zeros((num_rows, num_cols), dtype=int)
    for r in range(num_rows):
        for c in range(num_cols):
            previous_elem = mask[r, c - 1] if c != 0 else 1
            if previous_elem == 1:
                # Compute slack length
                for elem in mask[r, c::]:
                    if elem == 0:
                        slack_matrix[r, c] += 1
                    else:
                        break

    return slack_matrix


def insert_ddd_sequences(
    circuit: QPROGRAM,
    rule: Callable[[int], Circuit],
) -> QPROGRAM:
    """Returns the circuit with DDD sequences applied according to the input
    rule.

    Args:
        circuit: The QPROGRAM circuit to be modified with DDD sequences.
        rule: The rule determining what DDD sequences should be applied.
            A set of built-in DDD rules can be imported from
            ``mitiq.ddd.rules``.

    Returns:
        The circuit with DDD sequences added.
    """

    return _insert_ddd_sequences(circuit, rule)


@accept_qprogram_and_validate
def _insert_ddd_sequences(
    circuit: Circuit,
    rule: Callable[[int], Circuit],
) -> Circuit:
    """Returns the circuit with DDD sequences applied according to the input
    rule.

    Args:
        circuit: The Cirq circuit to be modified with DDD sequences.
        rule: The rule determining what DDD sequences should be applied.
            A set of built-in DDD rules can be imported from
            ``mitiq.ddd.rules``.

    Returns:
        The circuit with DDD sequences added.
    """
    circuit = synchronize_terminal_measurements(circuit)
    if not circuit.are_all_measurements_terminal():
        raise ValueError(
            "This circuit contains midcircuit measurements which "
            "are not currently supported by DDD."
        )

    slack_matrix = get_slack_matrix_from_circuit_mask(
        _get_circuit_mask(circuit)
    )
    # Copy to avoid mutating the input circuit
    circuit_with_ddd = circuit.copy()
    qubits = sorted(circuit.all_qubits())
    for moment_idx in range(len(circuit)):
        slack_column = slack_matrix[:, moment_idx]
        for row_index, slack_length in enumerate(slack_column):
            if slack_length > 1:
                ddd_sequence = rule(slack_length).transform_qubits(
                    {LineQubit(0): qubits[row_index]}
                )
                for idx, op in enumerate(ddd_sequence.all_operations()):
                    moment = circuit_with_ddd[moment_idx + idx]
                    op_to_replace = moment.operation_at(*op.qubits)

                    if op_to_replace and op_to_replace.gate == I:
                        moment = moment.without_operations_touching(op.qubits)

                    circuit_with_ddd[moment_idx + idx] = moment.with_operation(
                        op
                    )
    return circuit_with_ddd<|MERGE_RESOLUTION|>--- conflicted
+++ resolved
@@ -8,15 +8,10 @@
 
 import numpy as np
 import numpy.typing as npt
-<<<<<<< HEAD
-from typing import Callable
-from mitiq.interface import accept_qprogram_and_validate
-=======
 from cirq import Circuit, I, LineQubit, synchronize_terminal_measurements
 
->>>>>>> 891684b2
 from mitiq import QPROGRAM
-from mitiq.interface import noise_scaling_converter
+from mitiq.interface import accept_qprogram_and_validate
 
 
 def _get_circuit_mask(circuit: Circuit) -> npt.NDArray[np.int64]:

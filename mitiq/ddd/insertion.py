--- conflicted
+++ resolved
@@ -14,7 +14,6 @@
 # along with this program.  If not, see <https://www.gnu.org/licenses/>.
 
 """Tools to determine slack windows in circuits and to insert DDD sequences."""
-<<<<<<< HEAD
 from cirq import Circuit
 import numpy as np
 
@@ -41,9 +40,6 @@
             for qubit_index in qubit_indices:
                 mask_matrix[qubit_index, moment_index] = 1
     return mask_matrix
-=======
-
-import numpy as np
 
 
 def _validate_integer_matrix(mask: np.ndarray) -> None:
@@ -83,5 +79,4 @@
                     else:
                         break
 
-    return slack_matrix
->>>>>>> adec1db4
+    return slack_matrix
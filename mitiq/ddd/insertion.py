# Copyright (C) 2022 Unitary Fund
#
# This program is free software: you can redistribute it and/or modify
# it under the terms of the GNU General Public License as published by
# the Free Software Foundation, either version 3 of the License, or
# (at your option) any later version.
#
# This program is distributed in the hope that it will be useful,
# but WITHOUT ANY WARRANTY; without even the implied warranty of
# MERCHANTABILITY or FITNESS FOR A PARTICULAR PURPOSE.  See the
# GNU General Public License for more details.
#
# You should have received a copy of the GNU General Public License
# along with this program.  If not, see <https://www.gnu.org/licenses/>.

"""Tools to determine slack windows in circuits and to insert DDD sequences."""
from cirq import Circuit, LineQubit
import numpy as np
from typing import Callable
from mitiq.interface import noise_scaling_converter
from mitiq import QPROGRAM

from mitiq import QPROGRAM


def _get_circuit_mask(circuit: Circuit) -> np.ndarray:
    """Given a circuit with n qubits and d moments returns a matrix
    :math:`A` with n rows and d columns. The matrix elements are
    :math:`A_{i,j} = 1` if there is a gate acting on qubit :math:`i` at moment
    :math:`j`, while :math:`A_{i,j} = 0` otherwise.

    Args:
        circuit: Input circuit to mask with n qubits and d moments

    Returns:
        A mask matrix with n rows and d columns
    """
    qubits = sorted(circuit.all_qubits())
    indexed_qubits = [(i, n) for (i, n) in enumerate(qubits)]
    mask_matrix = np.zeros((len(qubits), len(circuit)), dtype=int)
    for moment_index, moment in enumerate(circuit):
        for op in moment:
            qubit_indices = [
                qubit[0] for qubit in indexed_qubits if qubit[1] in op.qubits
            ]
            for qubit_index in qubit_indices:
                mask_matrix[qubit_index, moment_index] = 1
    return mask_matrix


def _validate_integer_matrix(mask: np.ndarray) -> None:
    """Ensures the input is a NumPy 2d array with integer elements."""
    if not isinstance(mask, np.ndarray):
        raise TypeError("The input matrix must be a numpy.ndarray object.")
    if not np.issubdtype(mask.dtype.type, int):
        raise TypeError("The input matrix must have integer elements.")
    if len(mask.shape) != 2:
        raise ValueError("The input must be a 2-dimensional array.")


def get_slack_matrix_from_circuit_mask(mask: np.ndarray) -> np.ndarray:
    """Given a circuit mask matrix :math:`A`, e.g., the output of
    ``_get_circuit_mask()``, returns a slack matrix :math:`B`,
    where :math:`B_{i,j} = t` if the position :math:`A_{i,j}` is the
    initial element of a sequence of :math:`t` zeros (from left to right).

    Args:
        mask: The mask matrix of a quantum circuit.

    Returns:
        The matrix of slack lengths.
    """
    _validate_integer_matrix(mask)
    if not (mask**2 == mask).all():
        raise ValueError("The input matrix elements must be 0 or 1.")

    num_rows, num_cols = mask.shape
    slack_matrix = np.zeros((num_rows, num_cols), dtype=int)
    for r in range(num_rows):
        for c in range(num_cols):
            previous_elem = mask[r, c - 1] if c != 0 else 1
            if previous_elem == 1:
                # Compute slack length
                for elem in mask[r, c::]:
                    if elem == 0:
                        slack_matrix[r, c] += 1
                    else:
                        break

    return slack_matrix


<<<<<<< HEAD
def insert_ddd_sequences(circuit: QPROGRAM) -> QPROGRAM:
    """Mock function"""

    return circuit
=======
def insert_ddd_sequences(
    circuit: QPROGRAM,
    rule: Callable[[int], Circuit],
) -> QPROGRAM:
    """Returns the circuit with DDD sequences applied according to the input rule.

    Args:
        circuit: The QPROGRAM circuit to be modified with DDD sequences.
        rule: The rule determining what DDD sequences should be applied.
            A set of built-in DDD rules can be imported from
            ``mitiq.ddd.rules``.

    Returns:
        The circuit with DDD sequences added.
    """
    return _insert_ddd_sequences(circuit, rule)


@noise_scaling_converter
def _insert_ddd_sequences(
    circuit: Circuit,
    rule: Callable[[int], Circuit],
) -> Circuit:
    """Returns the circuit with DDD sequences applied according to the input rule.

    Args:
        circuit: The Cirq circuit to be modified with DDD sequences.
        rule: The rule determining what DDD sequences should be applied.
            A set of built-in DDD rules can be imported from
            ``mitiq.ddd.rules``.

    Returns:
        The circuit with DDD sequences added.
    """
    slack_matrix = get_slack_matrix_from_circuit_mask(
        _get_circuit_mask(circuit)
    )
    # Copy to avoid mutating the input circuit
    circuit_with_ddd = circuit.copy()
    qubits = sorted(circuit.all_qubits())
    for moment_idx, moment in enumerate(circuit):
        slack_column = slack_matrix[:, moment_idx]
        for row_index, slack_length in enumerate(slack_column):
            if slack_length > 1:
                ddd_sequence = rule(slack_length).transform_qubits(
                    {LineQubit(0): qubits[row_index]}
                )
                for idx, op in enumerate(ddd_sequence.all_operations()):
                    circuit_with_ddd._moments[
                        moment_idx + idx
                    ] = circuit_with_ddd._moments[
                        moment_idx + idx
                    ].with_operations(
                        op
                    )
    return circuit_with_ddd
>>>>>>> fb52b1a5
<|MERGE_RESOLUTION|>--- conflicted
+++ resolved
@@ -18,8 +18,6 @@
 import numpy as np
 from typing import Callable
 from mitiq.interface import noise_scaling_converter
-from mitiq import QPROGRAM
-
 from mitiq import QPROGRAM
 
 
@@ -90,12 +88,6 @@
     return slack_matrix
 
 
-<<<<<<< HEAD
-def insert_ddd_sequences(circuit: QPROGRAM) -> QPROGRAM:
-    """Mock function"""
-
-    return circuit
-=======
 def insert_ddd_sequences(
     circuit: QPROGRAM,
     rule: Callable[[int], Circuit],
@@ -111,6 +103,7 @@
     Returns:
         The circuit with DDD sequences added.
     """
+
     return _insert_ddd_sequences(circuit, rule)
 
 
@@ -151,5 +144,4 @@
                     ].with_operations(
                         op
                     )
-    return circuit_with_ddd
->>>>>>> fb52b1a5
+    return circuit_with_ddd
import cirq
import numpy as np
import pytest

from mitiq.vd.vd_utils import (
<<<<<<< HEAD
    _apply_cyclic_system_permutation,
    _apply_symmetric_observable,
    _copy_circuit_parallel,
=======
    _apply_diagonalizing_gate,
    _copy_circuit_parallel,
    _generate_diagonalizing_gate,
>>>>>>> 594f5101
)


def test_copy_circuit_parallel_lengths():
    circuit = cirq.Circuit(
        cirq.H(cirq.LineQubit(0)),
        cirq.SWAP(cirq.LineQubit(0), cirq.LineQubit(1)),
    )
    for num in range(2, 10):
        new_circuit = _copy_circuit_parallel(circuit, num)
        assert len(new_circuit.all_qubits()) == 2 * num

    circuit = cirq.Circuit(
        cirq.X(cirq.LineQubit(0)),
        cirq.Y(cirq.LineQubit(1)),
        cirq.Z(cirq.LineQubit(2)),
    )
    for num in range(2, 10):
        new_circuit = _copy_circuit_parallel(circuit, num)
        assert len(new_circuit.all_qubits()) == 3 * num


def test_copy_circuit_parallel_full():
    num = 2
    qubits = cirq.LineQubit.range(2)
    circuit = cirq.Circuit(cirq.H(qubits[0]), cirq.CNOT(qubits[0], qubits[1]))
    new_circuit = _copy_circuit_parallel(circuit, num)

    expected_qubits = cirq.LineQubit.range(2 * num)
    expected_circuit = cirq.Circuit(
        cirq.H(expected_qubits[0]),
        cirq.CNOT(expected_qubits[0], expected_qubits[1]),
        cirq.H(expected_qubits[2]),
        cirq.CNOT(expected_qubits[2], expected_qubits[3]),
    )

    new_unitary = cirq.unitary(new_circuit)
    expected_unitary = cirq.unitary(expected_circuit)
    assert np.allclose(new_unitary, expected_unitary)

    num = 3
    qubits = cirq.LineQubit.range(1)
    circuit = cirq.Circuit(cirq.X(qubits[0]))
    new_circuit = _copy_circuit_parallel(circuit, num)

    expected_qubits = cirq.LineQubit.range(1 * num)
    expected_circuit = cirq.Circuit(
        cirq.X(expected_qubits[0]),
        cirq.X(expected_qubits[1]),
        cirq.X(expected_qubits[2]),
    )

    new_unitary = cirq.unitary(new_circuit)
    expected_unitary = cirq.unitary(expected_circuit)
    assert np.allclose(new_unitary, expected_unitary)


def test_copy_circuit_parallel_gridqubits():
    num = 3
    qubits = cirq.GridQubit.rect(2, 2)
    circuit = cirq.Circuit(
        cirq.H(qubits[0]),
        cirq.CNOT(qubits[0], qubits[1]),
        cirq.CNOT(qubits[0], qubits[2]),
    )

    new_circuit = _copy_circuit_parallel(circuit, num)
    new_qubits = new_circuit.all_qubits()

    assert len(new_qubits) == len(circuit.all_qubits()) * num

    expected_qubits = cirq.GridQubit.rect(2 * num, 2)
    expected_circuit = cirq.Circuit(
        cirq.H(expected_qubits[0]),
        cirq.CNOT(expected_qubits[0], expected_qubits[1]),
        cirq.CNOT(expected_qubits[0], expected_qubits[2]),
        cirq.H(expected_qubits[4]),
        cirq.CNOT(expected_qubits[4], expected_qubits[5]),
        cirq.CNOT(expected_qubits[4], expected_qubits[6]),
        cirq.H(expected_qubits[8]),
        cirq.CNOT(expected_qubits[8], expected_qubits[9]),
        cirq.CNOT(expected_qubits[8], expected_qubits[10]),
    )

    new_unitary = cirq.unitary(new_circuit)
    expected_unitary = cirq.unitary(expected_circuit)
    assert np.allclose(new_unitary, expected_unitary)


<<<<<<< HEAD
def test_apply_cyclic_system_permutation():
    # Check for ndim=2
    matrix = np.arange(1, 17).reshape(4, 4)
    expected = matrix[[0, 2, 1, 3]]

    result = _apply_cyclic_system_permutation(matrix, N_qubits=1)
    assert np.allclose(result, expected)

    # Check for ndim=3
    tensor = np.arange(1, 65).reshape(4, 4, 4)
    expected = tensor[:, [0, 2, 1, 3], :]

    result = _apply_cyclic_system_permutation(tensor, N_qubits=1)
    assert np.allclose(result, expected)

    # Check for ndim>3
    tensor = np.arange(1, 17).reshape(2, 2, 2, 2)

    with pytest.raises(TypeError, match="matrix should be 2D or 3D ndarray"):
        _apply_cyclic_system_permutation(tensor, N_qubits=1)


def test_edge_case_single_qubit():
    matrix = np.array([[1, 2], [3, 4]])
    # No permutation should happen here
    expected = matrix.copy()
    result = _apply_cyclic_system_permutation(
        matrix, N_qubits=1, num_registers=1
    )
    assert np.allclose(result, expected)


def test_apply_symmetric_observable():
    # Check for ndim=2
    matrix = np.arange(1, 17).reshape(4, 4)
    expected = np.array(
        [
            [
                [1.0, 0.0, 0.0, -4.0],
                [5.0, 0.0, 0.0, -8.0],
                [9.0, 0.0, 0.0, -12.0],
                [13.0, 0.0, 0.0, -16.0],
            ]
        ]
    )

    result = _apply_symmetric_observable(matrix, N_qubits=1)
    assert np.allclose(result, expected)

    # Check for ndim=3
    tensor = np.arange(1, 65).reshape(4, 4, 4)
    expected = np.array(
        [
            [
                [1.0, 0.0, 0.0, -4.0],
                [5.0, 0.0, 0.0, -8.0],
                [9.0, 0.0, 0.0, -12.0],
                [13.0, 0.0, 0.0, -16.0],
            ],
            [
                [17.0, 0.0, 0.0, -20.0],
                [21.0, 0.0, 0.0, -24.0],
                [25.0, 0.0, 0.0, -28.0],
                [29.0, 0.0, 0.0, -32.0],
            ],
            [
                [33.0, 0.0, 0.0, -36.0],
                [37.0, 0.0, 0.0, -40.0],
                [41.0, 0.0, 0.0, -44.0],
                [45.0, 0.0, 0.0, -48.0],
            ],
            [
                [49.0, 0.0, 0.0, -52.0],
                [53.0, 0.0, 0.0, -56.0],
                [57.0, 0.0, 0.0, -60.0],
                [61.0, 0.0, 0.0, -64.0],
            ],
        ]
    )

    result = _apply_symmetric_observable(tensor, N_qubits=1)
    assert np.allclose(result, expected)

    # Check for ndim>3
    tensor = np.arange(1, 17).reshape(2, 2, 2, 2)

    with pytest.raises(ValueError, match="matrix should be 2D or 3D ndarray"):
        _apply_symmetric_observable(tensor, N_qubits=1)


def test_apply_symmetric_observable_X():
    # For N_qubits=1 and M=2, we're dealing with 4x4 matrices
    matrix = np.arange(1, 17).reshape(4, 4)
    observable = np.array([[0, 1], [1, 0]])

    # For N_qubits=1, we expect one output matrix with diagonals scaled
    # by +1 for |0⟩ state and -1 for |1⟩ state
    expected = np.array(
        [
            [
                [7.0, 8.0, 9.0, 10.0],
                [7.0, 8.0, 9.0, 10.0],
                [7.0, 8.0, 9.0, 10.0],
                [7.0, 8.0, 9.0, 10.0],
            ]
        ]
    )

    result = _apply_symmetric_observable(
        matrix, N_qubits=1, observable=observable
    )
    assert np.allclose(result, expected)
=======
def test_apply_diagonalizing_gate_keeps_circuit_structure():
    num_copies = 2
    qubits = cirq.LineQubit.range(3)
    circuit = cirq.Circuit(
        cirq.H(qubits[0]),
        cirq.CNOT(qubits[0], qubits[1]),
        cirq.X(qubits[2]),
    )
    num_qubits = len(circuit.all_qubits())

    copied_circuit = _copy_circuit_parallel(circuit, num_copies)
    new_circuit = _apply_diagonalizing_gate(copied_circuit, num_copies)

    num_ops = len(list(copied_circuit.all_operations()))
    copied_circuit_ops = list(new_circuit.all_operations())

    assert len(copied_circuit_ops) == num_ops + num_qubits
    assert set(new_circuit.all_qubits()) == set(copied_circuit.all_qubits())


@pytest.mark.xfail(reason="VD does not yet support grid qubits")
def test_apply_diagonalizing_gate_fails_on_grid_qubits():
    num_copies = 2
    qubits = cirq.GridQubit.rect(2, 2)
    circuit = cirq.Circuit(
        cirq.H(qubits[0]),
        cirq.CNOT(qubits[0], qubits[1]),
        cirq.X(qubits[2]),
    )
    num_qubits = len(circuit.all_qubits())

    copied_circuit = _copy_circuit_parallel(circuit, num_copies)
    new_circuit = _apply_diagonalizing_gate(copied_circuit, num_copies)

    num_ops = len(list(copied_circuit.all_operations()))
    copied_circuit_ops = list(new_circuit.all_operations())

    assert len(copied_circuit_ops) == num_ops + num_qubits  # this passes
    assert set(new_circuit.all_qubits()) == set(copied_circuit.all_qubits())


def test_generate_diagonalizing_gate():
    expected_matrix = np.array(
        [
            [1, 0, 0, 0],
            [0, np.sqrt(2) / 2, np.sqrt(2) / 2, 0],
            [0, np.sqrt(2) / 2, -np.sqrt(2) / 2, 0],
            [0, 0, 0, 1],
        ]
    )

    assert np.allclose(
        _generate_diagonalizing_gate(2)._matrix, expected_matrix
    )
>>>>>>> 594f5101
<|MERGE_RESOLUTION|>--- conflicted
+++ resolved
@@ -3,15 +3,11 @@
 import pytest
 
 from mitiq.vd.vd_utils import (
-<<<<<<< HEAD
+    _apply_diagonalizing_gate,
     _apply_cyclic_system_permutation,
     _apply_symmetric_observable,
     _copy_circuit_parallel,
-=======
-    _apply_diagonalizing_gate,
-    _copy_circuit_parallel,
     _generate_diagonalizing_gate,
->>>>>>> 594f5101
 )
 
 
@@ -101,7 +97,62 @@
     assert np.allclose(new_unitary, expected_unitary)
 
 
-<<<<<<< HEAD
+def test_apply_diagonalizing_gate_keeps_circuit_structure():
+    num_copies = 2
+    qubits = cirq.LineQubit.range(3)
+    circuit = cirq.Circuit(
+        cirq.H(qubits[0]),
+        cirq.CNOT(qubits[0], qubits[1]),
+        cirq.X(qubits[2]),
+    )
+    num_qubits = len(circuit.all_qubits())
+
+    copied_circuit = _copy_circuit_parallel(circuit, num_copies)
+    new_circuit = _apply_diagonalizing_gate(copied_circuit, num_copies)
+
+    num_ops = len(list(copied_circuit.all_operations()))
+    copied_circuit_ops = list(new_circuit.all_operations())
+
+    assert len(copied_circuit_ops) == num_ops + num_qubits
+    assert set(new_circuit.all_qubits()) == set(copied_circuit.all_qubits())
+
+
+@pytest.mark.xfail(reason="VD does not yet support grid qubits")
+def test_apply_diagonalizing_gate_fails_on_grid_qubits():
+    num_copies = 2
+    qubits = cirq.GridQubit.rect(2, 2)
+    circuit = cirq.Circuit(
+        cirq.H(qubits[0]),
+        cirq.CNOT(qubits[0], qubits[1]),
+        cirq.X(qubits[2]),
+    )
+    num_qubits = len(circuit.all_qubits())
+
+    copied_circuit = _copy_circuit_parallel(circuit, num_copies)
+    new_circuit = _apply_diagonalizing_gate(copied_circuit, num_copies)
+
+    num_ops = len(list(copied_circuit.all_operations()))
+    copied_circuit_ops = list(new_circuit.all_operations())
+
+    assert len(copied_circuit_ops) == num_ops + num_qubits  # this passes
+    assert set(new_circuit.all_qubits()) == set(copied_circuit.all_qubits())
+
+
+def test_generate_diagonalizing_gate():
+    expected_matrix = np.array(
+        [
+            [1, 0, 0, 0],
+            [0, np.sqrt(2) / 2, np.sqrt(2) / 2, 0],
+            [0, np.sqrt(2) / 2, -np.sqrt(2) / 2, 0],
+            [0, 0, 0, 1],
+        ]
+    )
+
+    assert np.allclose(
+        _generate_diagonalizing_gate(2)._matrix, expected_matrix
+    )
+
+
 def test_apply_cyclic_system_permutation():
     # Check for ndim=2
     matrix = np.arange(1, 17).reshape(4, 4)
@@ -213,60 +264,4 @@
     result = _apply_symmetric_observable(
         matrix, N_qubits=1, observable=observable
     )
-    assert np.allclose(result, expected)
-=======
-def test_apply_diagonalizing_gate_keeps_circuit_structure():
-    num_copies = 2
-    qubits = cirq.LineQubit.range(3)
-    circuit = cirq.Circuit(
-        cirq.H(qubits[0]),
-        cirq.CNOT(qubits[0], qubits[1]),
-        cirq.X(qubits[2]),
-    )
-    num_qubits = len(circuit.all_qubits())
-
-    copied_circuit = _copy_circuit_parallel(circuit, num_copies)
-    new_circuit = _apply_diagonalizing_gate(copied_circuit, num_copies)
-
-    num_ops = len(list(copied_circuit.all_operations()))
-    copied_circuit_ops = list(new_circuit.all_operations())
-
-    assert len(copied_circuit_ops) == num_ops + num_qubits
-    assert set(new_circuit.all_qubits()) == set(copied_circuit.all_qubits())
-
-
-@pytest.mark.xfail(reason="VD does not yet support grid qubits")
-def test_apply_diagonalizing_gate_fails_on_grid_qubits():
-    num_copies = 2
-    qubits = cirq.GridQubit.rect(2, 2)
-    circuit = cirq.Circuit(
-        cirq.H(qubits[0]),
-        cirq.CNOT(qubits[0], qubits[1]),
-        cirq.X(qubits[2]),
-    )
-    num_qubits = len(circuit.all_qubits())
-
-    copied_circuit = _copy_circuit_parallel(circuit, num_copies)
-    new_circuit = _apply_diagonalizing_gate(copied_circuit, num_copies)
-
-    num_ops = len(list(copied_circuit.all_operations()))
-    copied_circuit_ops = list(new_circuit.all_operations())
-
-    assert len(copied_circuit_ops) == num_ops + num_qubits  # this passes
-    assert set(new_circuit.all_qubits()) == set(copied_circuit.all_qubits())
-
-
-def test_generate_diagonalizing_gate():
-    expected_matrix = np.array(
-        [
-            [1, 0, 0, 0],
-            [0, np.sqrt(2) / 2, np.sqrt(2) / 2, 0],
-            [0, np.sqrt(2) / 2, -np.sqrt(2) / 2, 0],
-            [0, 0, 0, 1],
-        ]
-    )
-
-    assert np.allclose(
-        _generate_diagonalizing_gate(2)._matrix, expected_matrix
-    )
->>>>>>> 594f5101
+    assert np.allclose(result, expected)
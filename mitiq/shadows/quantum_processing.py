--- conflicted
+++ resolved
@@ -97,19 +97,6 @@
             all qubits in the circuit will be measured.
 
     Warning:
-<<<<<<< HEAD
-        The `executor` must return a `MeasurementResult`
-        for a single shot (i.e. a single bitstring).
-
-    Returns:
-        Tuple of two list of string of length equals to`n_total_meausrements`,
-        where each element in the list is a string, with the following format:
-        strs in the 1st list: Circuit qubits computational basis
-        e.g. "01..":math:`:=|0\rangle|1\rangle..`.
-        strs in the 2ed list: The local Pauli measurement performed on each
-        qubit. e.g."XY.." means perform local X-basis measurement on the
-        1st qubit, local Y-basis measurement the 2ed qubit in the circuit.
-=======
         The ``executor`` must return a ``MeasurementResult`` for a single shot,
         i.e., a single bitstring.
 
@@ -119,7 +106,6 @@
         0's and 1's, which represent qubit measurements outcomes in the
         computational basis (e.g. "01001"). Strings in the second list are
         sequences of Pauli-measurement performed on each qubit (e.g. "XZZYY").
->>>>>>> 28711731
     """
 
     qubits = sorted(list(circuit.all_qubits())) if qubits is None else qubits

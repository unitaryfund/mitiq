--- conflicted
+++ resolved
@@ -8,13 +8,8 @@
 # LICENSE file in the root directory of this source tree.
 
 """Defines utility functions for classical shadows protocol."""
-<<<<<<< HEAD
 from itertools import product
-from typing import Any, Iterable, List, Tuple
-=======
->>>>>>> ee85edf4
-
-from typing import List, Tuple
+from typing import Iterable, List, Tuple
 
 import numpy as np
 from numpy.typing import NDArray
@@ -22,56 +17,6 @@
 
 import mitiq
 
-<<<<<<< HEAD
-PAULIS = [
-    cirq.I._unitary_(),
-    cirq.X._unitary_(),
-    cirq.Y._unitary_(),
-    cirq.Z._unitary_(),
-]
-
-
-def kronecker_product(matrices: List[NDArray[Any]]) -> NDArray[Any]:
-    """Returns the Kronecker product of a list of matrices.
-
-    Args:
-        matrices: A list of matrices.
-
-    Returns:
-        The Kronecker product of the matrices in the list.
-    """
-    result = matrices[0]
-    for matrix in matrices[1:]:
-        result = np.kron(result, matrix)
-    return result
-
-
-def operator_ptm_vector_rep(opt: NDArray[Any]) -> NDArray[Any]:
-    r"""
-    Returns the PTM vector representation of an operator.
-    :math:`\mathcal{L}(\mathcal{H}_{2^n})\ni \mathtt{opt}\rightarrow
-    |\mathtt{opt}\rangle\!\rangle\in \mathcal{H}_{4^n}`.
-
-    Args:
-        opt: A square matrix representing an operator.
-    Returns:
-        A Pauli transfer matrix (PTM) representation of the operator.
-    """
-    # vector i-th entry is math:`d^{-1/2}Tr(oP_i)`
-    # where P_i is the i-th Pauli matrix
-    if not (len(opt.shape) == 2 and opt.shape[0] == opt.shape[1]):
-        raise TypeError("Input must be a square matrix")
-    num_qubits = int(np.log2(opt.shape[0]))
-    opt_vec = []
-    for pauli_combination in product(PAULIS, repeat=num_qubits):
-        kron_product = kronecker_product(pauli_combination)
-        opt_vec.append(
-            np.trace(opt @ kron_product) * np.sqrt(1 / 2**num_qubits)
-        )
-    return np.array(opt_vec)
-
-=======
->>>>>>> ee85edf4
 
 def eigenvalues_to_bitstring(values: Iterable[int]) -> str:
     """Converts eigenvalues to bitstring. e.g., ``[-1,1,1] -> "100"``

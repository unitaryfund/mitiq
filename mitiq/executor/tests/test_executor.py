--- conflicted
+++ resolved
@@ -205,33 +205,6 @@
     assert executor.quantum_results == [1, 2]
 
 
-<<<<<<< HEAD
-# @pytest.mark.parametrize("",[])
-# def test_executor_observable_compatibility_check():
-#     with pytest.raises(ValueError):
-#         executor.evaluate(circuits)
-
-
-@pytest.mark.parametrize(
-    "execute",
-    [
-        executor_batched,
-        executor_batched_unique,
-        executor_serial_unique,
-        executor_serial_typed,
-        executor_serial,
-        executor_pyquil_batched,
-    ],
-)
-@pytest.mark.parametrize(
-    "obs",
-    [
-        PauliString("X"),
-        PauliString("XZ"),
-        PauliString("Z"),
-    ],
-)
-=======
 @pytest.mark.parametrize("execute",[
     executor_batched, executor_batched_unique, executor_serial_unique,
     executor_serial_typed, executor_serial, executor_pyquil_batched
@@ -239,21 +212,14 @@
 @pytest.mark.parametrize("obs",[
     PauliString("X"), PauliString("XZ"),  PauliString("Z"), 
 ])
->>>>>>> 163fd8f6
 def test_executor_observable_compatibility_check(execute, obs):
     q = cirq.LineQubit(0)
     circuits = [cirq.Circuit(cirq.X(q)), cirq.Circuit(cirq.H(q), cirq.Z(q))]
 
     executor = Executor(execute)
-<<<<<<< HEAD
-
-    with pytest.raises(ValueError):
-        executor.evaluate(circuits, obs)
-=======
     
     with pytest.raises(ValueError):
          executor.evaluate(circuits, obs)
->>>>>>> 163fd8f6
 
 
 @pytest.mark.parametrize(

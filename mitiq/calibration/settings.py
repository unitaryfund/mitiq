--- conflicted
+++ resolved
@@ -203,13 +203,9 @@
         if self.technique is MitigationTechnique.ZNE:
             inference_func = self.technique_params["factory"]
             summary["factory"] = inference_func.__class__.__name__
-<<<<<<< HEAD
-            summary[
-                "scale_factors"
-            ] = inference_func._scale_factors
-=======
+
             summary["scale_factors"] = inference_func._scale_factors
->>>>>>> e14a6d89
+
             summary["scale_method"] = self.technique_params[
                 "scale_noise"
             ].__name__

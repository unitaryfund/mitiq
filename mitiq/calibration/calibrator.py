# Copyright (C) 2021 Unitary Fund
#
# This program is free software: you can redistribute it and/or modify
# it under the terms of the GNU General Public License as published by
# the Free Software Foundation, either version 3 of the License, or
# (at your option) any later version.
#
# This program is distributed in the hope that it will be useful,
# but WITHOUT ANY WARRANTY; without even the implied warranty of
# MERCHANTABILITY or FITNESS FOR A PARTICULAR PURPOSE.  See the
# GNU General Public License for more details.
#
# You should have received a copy of the GNU General Public License
# along with this program.  If not, see <https://www.gnu.org/licenses/>.

from typing import Callable, Dict, Optional, Union, cast, Sequence
import warnings
import numpy as np
import numpy.typing as npt
import cirq

from mitiq import (
    QPROGRAM,
    Executor,
    MeasurementResult,
    Observable,
    QuantumResult,
)
from mitiq.calibration.settings import (
    Settings,
    ZNESettings,
    Strategy,
    BenchmarkProblem,
)
from mitiq.interface import convert_from_mitiq


class MissingResultsError(Exception):
    pass


class ExperimentResults:
    """Class to store calibration experiment data, and provide helper methods
    for computing results based on it."""

    def __init__(self, num_strategies: int, num_problems: int) -> None:
        self.num_strategies = num_strategies
        self.num_problems = num_problems
        self.reset_data()

    def add_result(
        self,
        strategy: Strategy,
        problem: BenchmarkProblem,
        *,
        ideal_val: float,
        noisy_val: float,
        mitigated_val: float,
        log: bool = False,
    ) -> None:
        """Add a single result from a (Strategy, BenchmarkProblem) pair and
        store the results."""
        self.mitigated[strategy.id, problem.id] = mitigated_val
        self.noisy[strategy.id, problem.id] = noisy_val
        self.ideal[strategy.id, problem.id] = ideal_val
        if not log:
            return
        mitigated_better = abs(ideal_val - mitigated_val) < abs(
            ideal_val - noisy_val
        )
        performance = "✅" if mitigated_better else "❌"
        print(
            f"Ran {problem.type} circuit using:",
            list(strategy.to_dict().values()),
        )
        print(
            f"{performance} ideal: {ideal_val:.2f}\t"
            f"noisy: {noisy_val:.2f}\t"
            f"mitigated: {mitigated_val:.2f}"
        )

    def is_missing_data(self) -> bool:
        """Method to check if there is any missing data that was expected from
        the calibration experiments."""
        return np.isnan(self.mitigated + self.noisy + self.ideal).any()

    def ensure_full(self) -> None:
        """Check to ensure all expected data is collected. All mitigated, noisy
        and ideal values must be nonempty for this to pass and return True."""
        if self.is_missing_data():
            raise MissingResultsError(
                "There are missing results from the expected calibration "
                "experiments. Please try running the experiments again with "
                "the `run` function."
            )

    def squared_errors(self) -> npt.NDArray[np.float32]:
        """Returns an array of squared errors, one for each (strategy, problem)
        pair."""
        return (self.ideal - self.mitigated) ** 2

    def best_strategy_id(self) -> int:
        """Returns the stategy id that corresponds to the strategy that
        maintained the smallest error across all ``BenchmarkProblem``
        instances."""
        errors = self.squared_errors()
        strategy_errors = np.sum(errors, axis=1)
        strategy_id = int(np.argmin(strategy_errors))
        return strategy_id

    def reset_data(self) -> None:
        """Reset all experiment result data using NaN values."""
        self.mitigated = np.full(
            (self.num_strategies, self.num_problems), np.nan
        )
        self.noisy = np.full((self.num_strategies, self.num_problems), np.nan)
        self.ideal = np.full((self.num_strategies, self.num_problems), np.nan)


class Calibrator:
    """An object used to orchestrate experiments for calibrating optimal error
    mitigation strategies.

    Args:
        executor: An unmitigated executor returning a
            :class:`.MeasurementResult`.
        settings: A ``Settings`` object which specifies the type and amount of
            circuits/error mitigation methods to run.
        frontend: The executor frontend as a string. For a list of supported
            frontends see ``mitiq.SUPPORTED_PROGRAM_TYPES.keys()``,
        ideal_executor: An optional simulated executor returning the ideal
            :class:`.MeasurementResult` without noise.
    """

    def __init__(
        self,
        executor: Union[Executor, Callable[[QPROGRAM], QuantumResult]],
<<<<<<< HEAD
        settings: Settings = ZNESettings,
=======
        settings: Settings,
        frontend: str,
>>>>>>> 01f8a62f
        ideal_executor: Union[
            Executor, Callable[[QPROGRAM], QuantumResult], None
        ] = None,
    ):

        self.executor = (
            executor if isinstance(executor, Executor) else Executor(executor)
        )
        self.ideal_executor = (
            Executor(ideal_executor)
            if ideal_executor and not isinstance(ideal_executor, Executor)
            else None
        )
        self.settings = settings
        self.problems = settings.make_problems()
        self.strategies = settings.make_strategies()
        self.results = ExperimentResults(
            num_strategies=len(self.strategies),
            num_problems=len(self.problems),
        )

        # Build an executor of Cirq circuits
        def cirq_execute(
            circuits: Sequence[cirq.Circuit],
        ) -> Sequence[MeasurementResult]:
            q_programs = [convert_from_mitiq(c, frontend) for c in circuits]
            results = cast(
                Sequence[MeasurementResult], self.executor.run(q_programs)
            )
            return results

        self._cirq_executor = Executor(cirq_execute)  # type: ignore [arg-type]

    @property
    def cirq_executor(self) -> Executor:
        """Returns an executor which is able to run Cirq circuits
        by converting them and calling self.executor.

        Args:
            executor: Executor which takes as input QPROGRAM circuits.

        Returns:
            Executor which takes as input a Cirq circuits.
        """
        return self._cirq_executor

    def get_cost(self) -> Dict[str, int]:
        """Returns the expected number of noisy and ideal expectation values
        required for calibration.

        Returns:
            A summary of the number of circuits to be run.
        """
        num_circuits = len(self.problems)
        num_options = len(self.settings.technique_params)

        noisy = num_circuits * num_options
        ideal = 0  # TODO: ideal executor is currently unused
        return {
            "noisy_executions": noisy,
            "ideal_executions": ideal,
        }

    def run(self, log: bool = False) -> None:
        """Runs all the circuits required for calibration."""
        if not self.results.is_missing_data():
            self.results.reset_data()

        for problem in self.problems:
            # Benchmark circuits have no measurements, so we append them.
            circuit = problem.circuit.copy()
            circuit.append(cirq.measure(circuit.all_qubits()))

            bitstring_to_measure = problem.most_likely_bitstring()
            expval_executor = convert_to_expval_executor(
                self.cirq_executor, bitstring_to_measure
            )
            noisy_value = expval_executor.evaluate(circuit)[0]
            for strategy in self.strategies:
                with warnings.catch_warnings():
                    warnings.simplefilter("ignore", UserWarning)
                    mitigated_value = strategy.mitigation_function(
                        circuit, expval_executor
                    )
                self.results.add_result(
                    strategy,
                    problem,
                    ideal_val=problem.largest_probability(),
                    noisy_val=noisy_value,
                    mitigated_val=mitigated_value,
                    log=log,
                )
        self.results.ensure_full()

    def best_strategy(self) -> Strategy:
        """Finds the best strategy by using the parameters that had the
        smallest error.

        Args:
            results: Calibration experiment results. Obtained by first running
                :func:`run`.

        Returns:
            A single :class:`Strategy` object specifying the technique and
            parameters that performed best.
        """
        self.results.ensure_full()

        strategy_id = self.results.best_strategy_id()
        return self.settings.get_strategy(strategy_id)

    def execute_with_mitigation(
        self,
        circuit: QPROGRAM,
        expval_executor: Union[Executor, Callable[[QPROGRAM], QuantumResult]],
        observable: Optional[Observable] = None,
    ) -> Union[QuantumResult, None]:
        """See :func:`execute_with_mitigation` for signature and details."""
        return execute_with_mitigation(
            circuit, expval_executor, observable, calibrator=self
        )


def convert_to_expval_executor(executor: Executor, bitstring: str) -> Executor:
    """Constructs a new executor returning an expectation value given by the
    probability that the circuit outputs the most likely state according to the
    ideal distribution.

    Args:
        executor: Executor which returns a :class:`.MeasurementResult`
            (bitstrings).
        bitstring: The bitstring to measure the probability of.

    Returns:
        A tuple containing an executor returning expectation values and,
        the most likely bitstring, according to the passed ``distribution``
    """

    def expval_executor(circuit: QPROGRAM) -> float:
        raw = cast(MeasurementResult, executor.run([circuit])[0])
        distribution = raw.prob_distribution()
        return distribution.get(bitstring, 0.0)

    return Executor(expval_executor)  # type: ignore [arg-type]


def execute_with_mitigation(
    circuit: QPROGRAM,
    executor: Union[Executor, Callable[[QPROGRAM], QuantumResult]],
    observable: Optional[Observable] = None,
    *,
    calibrator: Calibrator,
) -> Union[QuantumResult, None]:
    """Estimates the error-mitigated expectation value associated to the
    input circuit, via the application of the best mitigation strategy, as
    determined by calibration.

    Args:
        circuit: The input circuit to execute.
        executor: A Mitiq executor that executes a circuit and returns the
            unmitigated ``QuantumResult`` (e.g. an expectation value).
        observable: Observable to compute the expectation value of. If
            ``None``, the ``executor`` must return an expectation value.
            Otherwise, the ``QuantumResult`` returned by ``executor`` is used
            to compute the expectation of the observable.
        calibrator: ``Calibrator`` object with which to determine the error
            mitigation strategy to execute the circuit.

    Returns:
        The error mitigated expectation expectation value.
    """

    if calibrator.results.is_missing_data():
        cost = calibrator.get_cost()
        answer = input(
            "Calibration experiments have not yet been run. You can run the "
            "experiments manually by calling `calibrator.run()`, or they can "
            f"be run now. The potential cost is:\n{cost}\n"
            "Would you like the experiments to be run automatically? (yes/no)"
        )
        if answer.lower() == "yes":
            calibrator.run()
        else:
            return None

    strategy = calibrator.best_strategy()
    em_func = strategy.mitigation_function
    return em_func(circuit, executor=executor, observable=observable)<|MERGE_RESOLUTION|>--- conflicted
+++ resolved
@@ -135,12 +135,8 @@
     def __init__(
         self,
         executor: Union[Executor, Callable[[QPROGRAM], QuantumResult]],
-<<<<<<< HEAD
         settings: Settings = ZNESettings,
-=======
-        settings: Settings,
         frontend: str,
->>>>>>> 01f8a62f
         ideal_executor: Union[
             Executor, Callable[[QPROGRAM], QuantumResult], None
         ] = None,

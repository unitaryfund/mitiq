--- conflicted
+++ resolved
@@ -41,8 +41,5 @@
 Zhaoyi
 Nick Gardner
 Amir Ebrahimi
-<<<<<<< HEAD
-WingCode
-=======
 Owen Lockwood
->>>>>>> fe58bb2a
+WingCode
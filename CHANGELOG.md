--- conflicted
+++ resolved
@@ -12,17 +12,13 @@
 
 ### All Changes
 
-<<<<<<< HEAD
 - Add qiskit executor example for exact density matrix simulation with depolarizing noise (@aaron-robertson, gh-574)
 - Replace Qiskit utils with Qiskit executors from docs  (@pchung39, @aaron-robertson, gh-584)
-=======
 - Add ``represent_operations_in_circuit_...`` functions for PEC (@andreamari, gh-515)
-- Add qiskit executor example for exact density matrix simulation with depolarizing noise (@aaron-robertson gh-269)
 - Add qiskit and cirq executor examples gifs to readme (@nathanshammah, gh-587)
 - Fix mitiq.about() qiskit version (@aaron-robertson, gh-595)
 - Fix typo in ZNE documentation (@purva-thakre, gh-602)
 - [Bug Fix] Examples (notebooks) in the online documentation now have output code cells (@andreamari, gh-576)
->>>>>>> e8a857a1
 
 ## Version 0.6.0 (March 1st, 2021)
 

# <a href="https://github.com/unitaryfund/mitiq"><img src="https://github.com/unitaryfund/mitiq/blob/main/docs/source/img/mitiq-logo.png?raw=true" alt="Mitiq logo" width="350"/></a>

[![build](https://github.com/unitaryfund/mitiq/actions/workflows/build.yml/badge.svg?branch=main)](https://github.com/unitaryfund/mitiq/actions)
[![Documentation Status](https://readthedocs.org/projects/mitiq/badge/?version=stable)](https://mitiq.readthedocs.io/en/stable/)
[![codecov](https://codecov.io/gh/unitaryfund/mitiq/branch/main/graph/badge.svg)](https://codecov.io/gh/unitaryfund/mitiq)
[![PyPI version](https://badge.fury.io/py/mitiq.svg)](https://badge.fury.io/py/mitiq)
[![arXiv](https://img.shields.io/badge/arXiv-2009.04417-<COLOR>.svg)](https://arxiv.org/abs/2009.04417)
[![Downloads](https://static.pepy.tech/personalized-badge/mitiq?period=total&units=international_system&left_color=black&right_color=green&left_text=Downloads)](https://pepy.tech/project/mitiq)
[![Repository](https://img.shields.io/badge/GitHub-5C5C5C.svg?logo=github)](https://github.com/unitaryfund/mitiq)
[![Unitary Fund](https://img.shields.io/badge/Supported%20By-Unitary%20Fund-FFFF00.svg)](https://unitary.fund)
[![Discord Chat](https://img.shields.io/badge/dynamic/json?color=blue&label=Discord&query=approximate_presence_count&suffix=%20online.&url=https%3A%2F%2Fdiscord.com%2Fapi%2Finvites%2FJqVGmpkP96%3Fwith_counts%3Dtrue)](http://discord.unitary.fund)

Mitiq is a Python toolkit for implementing error mitigation techniques on
quantum computers.

Current quantum computers are noisy due to interactions with the environment,
imperfect gate applications, state preparation and measurement errors, etc.
Error mitigation seeks to reduce these effects at the software level by
compiling quantum programs in clever ways.

Want to know more? Check out our
[documentation](https://mitiq.readthedocs.io/en/stable/guide/guide.html), chat with us on [Discord](http://discord.unitary.fund), and join our weekly community call ([public agenda](https://docs.google.com/document/d/1lZfct4AOCS7fdyWkudcGyER0n0nsCxSFKSicUEeJgtA/)).

## Quickstart

### Installation

```bash
pip install mitiq
```

### Example

Define a function which inputs a circuit and returns an expectation value you want to compute, then use Mitiq to mitigate errors.

```python
import cirq
from mitiq import zne, benchmarks


def execute(circuit, noise_level=0.005):
    """Returns Tr[ρ |0⟩⟨0|] where ρ is the state prepared by the circuit
    with depolarizing noise."""
    noisy_circuit = circuit.with_noise(cirq.depolarize(p=noise_level))
    return (
        cirq.DensityMatrixSimulator()
        .simulate(noisy_circuit)
        .final_density_matrix[0, 0]
        .real
    )


circuit = benchmarks.generate_rb_circuits(n_qubits=1, num_cliffords=50)[0]

true_value = execute(circuit, noise_level=0.0)      # Ideal quantum computer
noisy_value = execute(circuit)                      # Noisy quantum computer
zne_value = zne.execute_with_zne(circuit, execute)  # Noisy quantum computer + Mitiq

print(f"Error w/o  Mitiq: {abs((true_value - noisy_value) / true_value):.3f}")
print(f"Error w Mitiq:    {abs((true_value - zne_value) / true_value):.3f}")
```

Sample output:

```
Error w/o  Mitiq: 0.264
Error w Mitiq:    0.073
```

### Calibration

Unsure which error mitigation technique or parameters to use?
Try out the calibration module demonstrated below to help find the best parameters for your particular backend!

![](docs/source/img/calibration.gif)

See our [guides](https://mitiq.readthedocs.io/en/stable/guide/guide.html) and [examples](https://mitiq.readthedocs.io/en/stable/examples/examples.html) for more explanation, techniques, and benchmarks.

## Quick Tour

### Error mitigation techniques

| Technique                                 | Documentation                                                | Mitiq module                                                              | Paper Reference(s)                                                                                                                                 |
| ----------------------------------------- | ------------------------------------------------------------ | ------------------------------------------------------------------------- | -------------------------------------------------------------------------------------------------------------------------------------------------- |
| Zero-noise extrapolation                  | [ZNE](https://mitiq.readthedocs.io/en/latest/guide/zne.html) | [`mitiq.zne`](https://github.com/unitaryfund/mitiq/tree/main/mitiq/zne) | [1611.09301](https://arxiv.org/abs/1611.09301)<br>[1612.02058](https://arxiv.org/abs/1612.02058)<br>[1805.04492](https://arxiv.org/abs/1805.04492) |
| Probabilistic error cancellation          | [PEC](https://mitiq.readthedocs.io/en/latest/guide/pec.html) | [`mitiq.pec`](https://github.com/unitaryfund/mitiq/tree/main/mitiq/pec) | [1612.02058](https://arxiv.org/abs/1612.02058)<br>[1712.09271](https://arxiv.org/abs/1712.09271)<br>[1905.10135](https://arxiv.org/abs/1905.10135) |
| (Variable-noise) Clifford data regression | [CDR](https://mitiq.readthedocs.io/en/latest/guide/cdr.html) | [`mitiq.cdr`](https://github.com/unitaryfund/mitiq/tree/main/mitiq/cdr) | [2005.10189](https://arxiv.org/abs/2005.10189)<br>[2011.01157](https://arxiv.org/abs/2011.01157)                                                   |
| Digital dynamical decoupling              | [DDD](https://mitiq.readthedocs.io/en/latest/guide/ddd.html) | [`mitiq.ddd`](https://github.com/unitaryfund/mitiq/tree/main/mitiq/ddd) | [9803057](https://arxiv.org/abs/quant-ph/9803057)<br>[1807.08768](https://arxiv.org/abs/1807.08768)                                                |
| Readout-error mitigation                  | [REM](https://mitiq.readthedocs.io/en/latest/guide/rem.html) | [`mitiq.rem`](https://github.com/unitaryfund/mitiq/tree/main/mitiq/rem) | [1907.08518](https://arxiv.org/abs/1907.08518) <br>[2006.14044](https://arxiv.org/abs/2006.14044)                                                  |

See our [roadmap](https://github.com/unitaryfund/mitiq/wiki) for additional candidate techniques to implement. If there is a technique you are looking for, please file a [feature request](https://github.com/unitaryfund/mitiq/issues/new?assignees=&labels=feature-request&template=feature_request.md&title=).

### Interface

We refer to any programming language you can write quantum circuits in as a _frontend_, and any quantum computer / simulator you can simulate circuits in as a _backend_.

#### Supported frontends


| [Cirq](https://quantumai.google/cirq)                                                                                                                                         | [Qiskit](https://qiskit.org/)                                                                                         | [pyQuil](https://github.com/rigetti/pyquil)                                                                                                             | [Braket](https://github.com/aws/amazon-braket-sdk-python)                                                                                                                         | [PennyLane](https://pennylane.ai/)                                                                                                  |[Qibo](https://qibo.science/)                                                                                                  |
|:-----:|:-----:|:-----:|:-----:|:-----:|:-----:|
| <a href="https://quantumai.google/cirq"><img src="https://raw.githubusercontent.com/quantumlib/Cirq/main/docs/images/Cirq_logo_color.png" alt="Cirq logo" width="65"/></a> | <a href="https://qiskit.org/"><img src="https://qiskit.org/images/qiskit-logo.png" alt="Qiskit logo" width="40"/></a> | <a href="https://github.com/rigetti/pyquil"><img src="https://www.rigetti.com/uploads/Logos/logo-rigetti-gray.jpg" alt="Rigetti logo" width="75"/></a> | <a href="https://github.com/aws/amazon-braket-sdk-python"><img src="https://a0.awsstatic.com/libra-css/images/logos/aws_logo_smile_1200x630.png" alt="AWS logo" width="75"/></a> | <a href="https://pennylane.ai/"><img src="https://raw.githubusercontent.com/PennyLaneAI/pennylane/c2f96705efd4570e8755e829b11cc869b4c2287d/doc/_static/logo.png" alt="PennyLane logo"  width="30"/></a> | <a href="https://qibo.science/"><img src="https://raw.githubusercontent.com/qiboteam/qibo/master/doc/source/_static/qibo_logo_dark.svg" alt="Qibo logo" width="60"/></a> |
<<<<<<< HEAD

You can install Mitiq support for these frontends by specifying them during installation, 
as optional extras, along with the main package.
To install Mitiq with one or more frontends, you can specify each frontend in square brackets as part of the installation command. 

For example, 
to install Mitiq with support for Qiskit and Qibo:
```bash
pip install mitiq[qiskit,qibo]
```

[Here](https://github.com/unitaryfund/mitiq/blob/main/INTEGRATIONS.txt) is an up-to-date list of supported frontends. 
=======
>>>>>>> 8c24a9bd

Note: Currently, Cirq is a core requirement of Mitiq and is installed when you `pip install mitiq` (even without the optional `[cirq]`)

#### Supported backends

You can use Mitiq with any backend you have access to that can interface with supported frontends.

### Citing Mitiq

If you use Mitiq in your research, please reference the [Mitiq whitepaper](https://quantum-journal.org/papers/q-2022-08-11-774/) using the bibtex entry found in [`CITATION.bib`](https://github.com/unitaryfund/mitiq/blob/main/CITATION.bib).

A list of papers citing Mitiq can be found on [Google Scholar](https://scholar.google.com/scholar?cites=12810395086731011605) / [Semantic Scholar](https://api.semanticscholar.org/CorpusID:221555755?).

## License

[GNU GPL v.3.0.](https://github.com/unitaryfund/mitiq/blob/main/LICENSE)

## Contributing

We welcome contributions to Mitiq including bug fixes, feature requests, etc. To get started, check out our [contribution
guidelines](https://mitiq.readthedocs.io/en/stable/toc_contributing.html) and/or [documentation guidelines](https://mitiq.readthedocs.io/en/stable/contributing_docs.html).

## Contributors ✨

Thank you to all of the [wonderful people](https://github.com/unitaryfund/mitiq/graphs/contributors) that have made this project possible.
Non-code contributors are also much appreciated, and are listed here.
Thank you to

- [@francespoblete](https://github.com/francespoblete) for much of Mitiq's design work/vision

Contributions of any kind are welcome!<|MERGE_RESOLUTION|>--- conflicted
+++ resolved
@@ -96,11 +96,9 @@
 
 #### Supported frontends
 
-
 | [Cirq](https://quantumai.google/cirq)                                                                                                                                         | [Qiskit](https://qiskit.org/)                                                                                         | [pyQuil](https://github.com/rigetti/pyquil)                                                                                                             | [Braket](https://github.com/aws/amazon-braket-sdk-python)                                                                                                                         | [PennyLane](https://pennylane.ai/)                                                                                                  |[Qibo](https://qibo.science/)                                                                                                  |
 |:-----:|:-----:|:-----:|:-----:|:-----:|:-----:|
 | <a href="https://quantumai.google/cirq"><img src="https://raw.githubusercontent.com/quantumlib/Cirq/main/docs/images/Cirq_logo_color.png" alt="Cirq logo" width="65"/></a> | <a href="https://qiskit.org/"><img src="https://qiskit.org/images/qiskit-logo.png" alt="Qiskit logo" width="40"/></a> | <a href="https://github.com/rigetti/pyquil"><img src="https://www.rigetti.com/uploads/Logos/logo-rigetti-gray.jpg" alt="Rigetti logo" width="75"/></a> | <a href="https://github.com/aws/amazon-braket-sdk-python"><img src="https://a0.awsstatic.com/libra-css/images/logos/aws_logo_smile_1200x630.png" alt="AWS logo" width="75"/></a> | <a href="https://pennylane.ai/"><img src="https://raw.githubusercontent.com/PennyLaneAI/pennylane/c2f96705efd4570e8755e829b11cc869b4c2287d/doc/_static/logo.png" alt="PennyLane logo"  width="30"/></a> | <a href="https://qibo.science/"><img src="https://raw.githubusercontent.com/qiboteam/qibo/master/doc/source/_static/qibo_logo_dark.svg" alt="Qibo logo" width="60"/></a> |
-<<<<<<< HEAD
 
 You can install Mitiq support for these frontends by specifying them during installation, 
 as optional extras, along with the main package.
@@ -113,8 +111,6 @@
 ```
 
 [Here](https://github.com/unitaryfund/mitiq/blob/main/INTEGRATIONS.txt) is an up-to-date list of supported frontends. 
-=======
->>>>>>> 8c24a9bd
 
 Note: Currently, Cirq is a core requirement of Mitiq and is installed when you `pip install mitiq` (even without the optional `[cirq]`)
 

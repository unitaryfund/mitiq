--- conflicted
+++ resolved
@@ -2,39 +2,4 @@
 
 .. _changelog:
 
-<<<<<<< HEAD
-.. mdinclude:: ../../CHANGELOG.md
-=======
-**********
-Change Log
-**********
-
-
-.. (Future) Version 0.1.1 (Date)
-.. ++++++++++++++++++++++++++++++
-..
-.. Improvements
-.. ------------
-..
-.. - **MAJOR FEATURE**: New integration.
-..
-.. - Improve something.
-..
-..
-.. Bug Fixes
-.. ---------
-..
-.. - Fix the bug.
-
-Version 0.1a2 (August 17th, 2020)
-++++++++++++++++++++++++++++++
-
-- **Initial release (public: on Github and PyPI).**
-
-
-
-Version 0.1a1 (June 5th, 2020)
-++++++++++++++++++++++++++++++
-
-- **Initial release (internal).**
->>>>>>> 372d9f8b
+.. mdinclude:: ../../CHANGELOG.md
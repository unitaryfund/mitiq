# Examples

Below you can find a gallery of tutorials applying Zero Noise Extrapolation (ZNE), Probabilistic Error Cancellation (PEC), and Digital Dynamical Decoupling (DDD) with Mitiq:

```{nbgallery}
ZNE Calibration with Qiskit <calibration-tutorial.md>
ZNE on a Rigetti backend with Braket: Mirror circuits <braket_mirror_circuit.md>
ZNE on IonQ backends with Braket <zne-braket-ionq.md>
ZNE on IBM Quantum backends with Qiskit <ibmq-backends.md>
ZNE on IBM Quantum backends with Pennylane <pennylane-ibmq-backends.md>
ZNE on IBM Quantum backends with Cirq <cirq-ibmq-backends.md>
ZNE with PyQuil: Parametric programs <pyquil_demo.ipynb>
ZNE with PyQuil: Improving VQE <vqe-pyquil-demo.ipynb>
ZNE with Cirq: Energy landscape of a variational circuit <simple-landscape-cirq.md>
ZNE with Braket: Energy landscape of a variational circuit <simple-landscape-braket.md>
ZNE with Qiskit: Energy landscape of a variational circuit <simple-landscape-qiskit.md>
<<<<<<< HEAD
ZNE with Qiskit: Layerwise folding <layerwise-folding.md>
=======
ZNE with Qiskit: Quantum simulation of quantum many body scars <quantum_simulation_scars_ibmq.md>
>>>>>>> 3331c2a9
ZNE with Cirq: Solving MaxCut with QAOA <maxcut-demo.md>
ZNE with Cirq: Hamiltonian simulation with Pauli gates<hamiltonians.md>
ZNE with Cirq: Energy of molecular Hydrogen <molecular_hydrogen.md>
ZNE with Cirq: Noise scaling methods <scaling.md>
ZNE with PennyLane + Cirq: Energy of molecular Hydrogen <molecular_hydrogen_pennylane.md>
ZNE with BQSKit compiled circuits <bqskit.md>
PEC on a Braket simulator: Mirror circuits <pec_tutorial.md>
PEC with Cirq: Learning representations <learning-depolarizing-noise.md>
DDD with Cirq: Mirror circuits <ddd_tutorial.md>
DDD with Qiskit: GHZ circuits <ddd_on_ibmq_ghz.md>
GGI Summer School ZNE Hands-On Tutorial <ggi_summer_school_unsolved.md>
Composing techniques: REM + ZNE <combine_rem_zne.md>
The Mitiq paper code <mitiq-paper/mitiq-paper-codeblocks.md>
```<|MERGE_RESOLUTION|>--- conflicted
+++ resolved
@@ -14,11 +14,8 @@
 ZNE with Cirq: Energy landscape of a variational circuit <simple-landscape-cirq.md>
 ZNE with Braket: Energy landscape of a variational circuit <simple-landscape-braket.md>
 ZNE with Qiskit: Energy landscape of a variational circuit <simple-landscape-qiskit.md>
-<<<<<<< HEAD
 ZNE with Qiskit: Layerwise folding <layerwise-folding.md>
-=======
 ZNE with Qiskit: Quantum simulation of quantum many body scars <quantum_simulation_scars_ibmq.md>
->>>>>>> 3331c2a9
 ZNE with Cirq: Solving MaxCut with QAOA <maxcut-demo.md>
 ZNE with Cirq: Hamiltonian simulation with Pauli gates<hamiltonians.md>
 ZNE with Cirq: Energy of molecular Hydrogen <molecular_hydrogen.md>

.. mitiq documentation file

.. _guide:

*******************
Users Guide
*******************

.. toctree::
   :maxdepth: 2

   guide-overview.rst
   guide-getting-started.rst
<<<<<<< HEAD
   guide-factories.rst
   guide-error-mitigation.rst
=======
   guide-folding.rst
   guide-factories.rst
>>>>>>> 5bdcb9bd
<|MERGE_RESOLUTION|>--- conflicted
+++ resolved
@@ -11,10 +11,6 @@
 
    guide-overview.rst
    guide-getting-started.rst
-<<<<<<< HEAD
-   guide-factories.rst
-   guide-error-mitigation.rst
-=======
    guide-folding.rst
    guide-factories.rst
->>>>>>> 5bdcb9bd
+   guide-error-mitigation.rst
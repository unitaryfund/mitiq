--- conflicted
+++ resolved
@@ -9,15 +9,8 @@
 .. toctree::
    :maxdepth: 2
 
-<<<<<<< HEAD
-   guide-overview.rst
-   guide-getting-started.rst
-   guide-folding.rst
-   guide-factories.rst
-   guide-error-mitigation.rst
-=======
    01_guide-overview.rst
    02_guide-getting-started.rst
    03_guide-folding.rst
    04_guide-factories.rst
->>>>>>> 75956856
+   05_guide-error-mitigation.rst

--- conflicted
+++ resolved
@@ -10,9 +10,5 @@
    :maxdepth: 2
 
    guide-overview.rst
-<<<<<<< HEAD
-   guide-zne.rst
-   guide-factories.rst
-=======
    guide-getting-started.rst
->>>>>>> c802ad0f
+   guide-factories.rst
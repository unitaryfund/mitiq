# API-doc

```{eval-rst}
.. automodule:: mitiq
   :members:

.. modules: alphabetical order
```

## Benchmarks

### Mirror Circuits

```{eval-rst}
.. automodule:: mitiq.benchmarks.mirror_circuits
   :members:
```

### Randomized Benchmarking Circuits

```{eval-rst}
.. automodule:: mitiq.benchmarks.randomized_benchmarking
   :members:
```

### GHZ Circuits
```{eval-rst}
.. automodule:: mitiq.benchmarks.ghz_circuits
   :members:
```

### Quantum Volume Circuits
```{eval-rst}
.. automodule:: mitiq.benchmarks.quantum_volume_circuits
   :members:
```

### Quantum Phase Estimation Circuits
```{eval-rst}
.. automodule:: mitiq.benchmarks.qpe_circuits
   :members:
```

### W State Circuits
```{eval-rst}
.. automodule:: mitiq.benchmarks.w_state_circuits
   :members:
```

### Mirror Quantum Volume Circuits
```{eval-rst}
.. automodule:: mitiq.benchmarks.mirror_qv_circuits
   :members:
```

## Circuit types and result types

```{eval-rst}
.. autoclass:: mitiq.typing.QPROGRAM
```

```{eval-rst}
.. autoclass:: mitiq.typing.QuantumResult
```

```{eval-rst}
.. autoclass:: mitiq.typing.Bitstring
```

```{eval-rst}
.. autoclass:: mitiq.typing.MeasurementResult
   :members:
```


## Clifford Data Regression

### Clifford Data Regression (High-Level Tools)
```{eval-rst}
.. automodule:: mitiq.cdr.cdr
   :members:
```

### Clifford Training Data
```{eval-rst}
.. automodule:: mitiq.cdr.clifford_training_data
   :members:
```

### Data Regression
```{eval-rst}
.. automodule:: mitiq.cdr.data_regression
   :members:
```

See Ref. :cite:`Czarnik_2021_Quantum` for more details on these methods.


## Mitiq - Braket

### Conversions
```{eval-rst}
.. automodule:: mitiq.interface.mitiq_braket.conversions
   :members:
```

## Mitiq - Cirq

### Cirq Utils
```{eval-rst}
.. automodule:: mitiq.interface.mitiq_cirq.cirq_utils
   :members:
```

## Mitiq - PyQuil

### Conversions
```{eval-rst}
.. automodule:: mitiq.interface.mitiq_pyquil.conversions
   :members:
```

## Mitiq - Qiskit

### Conversions
```{eval-rst}
.. automodule:: mitiq.interface.mitiq_qiskit.conversions
   :members:
```

### Qiskit Utils
```{eval-rst}
.. automodule:: mitiq.interface.mitiq_qiskit.qiskit_utils
   :members:
```

<<<<<<< HEAD

### Utility Functions
```{eval-rst}
.. automodule:: mitiq.shadows.shadows_utils
   :members:
```



=======
## Classical Shadows

### Quantum Processing
```{eval-rst}
.. automodule:: mitiq.shadows.quantum_processing
   :members:
```

>>>>>>> 3ce27ea8
## Digital Dynamical Decoupling

### Digital Dynamical Decoupling (High-Level Tools)
```{eval-rst}
.. automodule:: mitiq.ddd.ddd
   :members:
```

### Insertion
```{eval-rst}
.. automodule:: mitiq.ddd.insertion
   :members:
```

### Rules
```{eval-rst}
.. automodule:: mitiq.ddd.rules.rules
   :members:
```

## Executors
```{eval-rst}
.. automodule:: mitiq.executor.executor
   :members:
```

## Observables

### Observable
```{eval-rst}
.. automodule:: mitiq.observable.observable
   :members:
```

### Pauli
```{eval-rst}
.. automodule:: mitiq.observable.pauli
   :members:
```

## Probabilistic Error Cancellation

### Probabilistic Error Cancellation (High-Level Tools)
```{eval-rst}
.. automodule:: mitiq.pec.pec
   :members:
```

### Quasi-Probability Representations
```{eval-rst}
.. automodule:: mitiq.pec.representations.optimal
   :members:

.. automodule:: mitiq.pec.representations.damping
   :members:

.. automodule:: mitiq.pec.representations.depolarizing
   :members:
```

### Learning-based PEC
```{eval-rst}
.. automodule:: mitiq.pec.representations.biased_noise
   :members:

.. automodule:: mitiq.pec.representations.learning
   :members:
```

### Sampling from a Noisy Decomposition of an Ideal Operation
```{eval-rst}
.. automodule:: mitiq.pec.sampling
   :members:
```

### Probabilistic Error Cancellation Types
```{eval-rst}
.. automodule:: mitiq.pec.types.types
   :members:
```

### Utilities for Quantum Channels
```{eval-rst}
.. automodule:: mitiq.pec.channels
   :members:
```

## Raw

### Run experiments without error mitigation (raw results)
```{eval-rst}
.. automodule:: mitiq.raw.raw
```

## Readout-Error Mitigation

### Postselection
```{eval-rst}
.. automodule:: mitiq.rem.post_select
   :members:
```

### REM Technique
```{eval-rst}
.. automodule:: mitiq.rem.rem
   :members:
```

## Zero Noise Extrapolation

### Zero Noise Extrapolation (High-Level Tools)
```{eval-rst}
.. automodule:: mitiq.zne.zne
   :members:
```

### Inference and Extrapolation: Factories
```{eval-rst}
.. automodule:: mitiq.zne.inference
   :members:
```

### Noise Scaling: Unitary Folding
```{eval-rst}
.. automodule:: mitiq.zne.scaling.folding
   :members:
```

### Noise Scaling: Identity Insertion Scaling
```{eval-rst}
.. automodule:: mitiq.zne.scaling.identity_insertion
   :members:
```

### Noise Scaling: Layerwise Folding
```{eval-rst}
.. automodule:: mitiq.zne.scaling.layer_scaling
   :members:
```

### Noise Scaling: Parameter Calibration
```{eval-rst}
.. automodule:: mitiq.zne.scaling.parameter
   :members:
```

## Pauli Twirling
```{eval-rst}
.. automodule:: mitiq.pt.pt
   :members:
```

## Calibration

```{eval-rst}
.. automodule:: mitiq.calibration.calibrator
   :members:

.. automodule:: mitiq.calibration.settings
   :members:
```<|MERGE_RESOLUTION|>--- conflicted
+++ resolved
@@ -134,7 +134,14 @@
    :members:
 ```
 
-<<<<<<< HEAD
+
+## Classical Shadows
+
+### Quantum Processing
+```{eval-rst}
+.. automodule:: mitiq.shadows.quantum_processing
+   :members:
+```
 
 ### Utility Functions
 ```{eval-rst}
@@ -142,18 +149,6 @@
    :members:
 ```
 
-
-
-=======
-## Classical Shadows
-
-### Quantum Processing
-```{eval-rst}
-.. automodule:: mitiq.shadows.quantum_processing
-   :members:
-```
-
->>>>>>> 3ce27ea8
 ## Digital Dynamical Decoupling
 
 ### Digital Dynamical Decoupling (High-Level Tools)

--- conflicted
+++ resolved
@@ -160,11 +160,7 @@
 
 ```
 
-<<<<<<< HEAD
-Instead, the use of `testsetup` allows to include blocks that do not render:
-=======
 The use of `testsetup` allows blocks that do not render:
->>>>>>> 6e73bd0f
 
 ```
 .. testsetup:: python
